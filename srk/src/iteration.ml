--- conflicted
+++ resolved
@@ -693,14 +693,14 @@
   else
     List.filter is_invariant predicates
 
-let invariant_partition ?(exists=fun _ -> true) srk tr_symbols candidates phi =
-  let phi = Nonlinear.linearize srk phi in
+let invariant_partition srk candidates tf =
+  let tf = TF.linearize srk tf in
   let predicates =
-    invariant_transition_predicates srk exists phi tr_symbols candidates
+    invariant_transition_predicates srk tf candidates
     |> BatArray.of_list
   in
   let solver = Smt.mk_solver srk in
-  Smt.Solver.add solver [phi];
+  Smt.Solver.add solver [TF.formula tf];
   (* The predicate induce a parition of the transitions of T by
      their valuation of the predicates; find the cells of this
      partition *)
@@ -753,13 +753,8 @@
       |> BatArray.of_list
     in
     let solver = Smt.mk_solver srk in
-<<<<<<< HEAD
-    Smt.Solver.add solver [phi];
-    (* The predicate induce a partition of the transitions of T by
-=======
     Smt.Solver.add solver [TF.formula tf];
     (* The predicate induce a parition of the transitions of T by
->>>>>>> f2b3c984
        their valuation of the predicates; find the cells of this
        partition *)
     let rec find_cells cells =
