--- conflicted
+++ resolved
@@ -494,11 +494,6 @@
 (*TODO:Make a better pp function*)
 let pp srk syms formatter vas = Format.fprintf formatter "%a" (Formula.pp srk) (gamma srk vas syms)
 
-<<<<<<< HEAD
-let abstract ?exists:(_=fun _ -> true) srk tr_symbols phi  =
-  let phi = (rewrite srk ~down:(nnf_rewriter srk) phi) in
-  (*let phi = Nonlinear.linearize srk phi in*)
-=======
 let abstract srk tf =
   let phi =
     TF.formula tf
@@ -506,7 +501,6 @@
     |> Nonlinear.linearize srk
   in
   let tr_symbols = TF.symbols tf in
->>>>>>> 3ef3ee22
   let solver = Smt.mk_solver srk in
   let rec go vas =
     Smt.Solver.add solver [mk_not srk (gamma srk vas tr_symbols)];
