--- conflicted
+++ resolved
@@ -350,11 +350,8 @@
 val mk_or : 'a context -> 'a formula list -> 'a formula
 val mk_not : 'a context -> 'a formula -> 'a formula
 val mk_eq : 'a context -> 'a term -> 'a term -> 'a formula
-<<<<<<< HEAD
 val mk_arr_eq : 'a context -> symbol -> symbol -> 'a formula
-=======
 val mk_eq_syms : 'a context -> (symbol * symbol) list -> 'a formula
->>>>>>> 3ef3ee22
 val mk_lt : 'a context -> 'a term -> 'a term -> 'a formula
 val mk_leq : 'a context -> 'a term -> 'a term -> 'a formula
 val mk_true : 'a context -> 'a formula
