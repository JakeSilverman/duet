open Syntax
open Linear
open BatPervasives

include Log.Make(struct let name = "srk.quantifier" end)

exception Equal_term of Linear.QQVector.t

type quantifier_prefix = ([`Forall | `Exists] * symbol) list

module V = Linear.QQVector
module VS = BatSet.Make(Linear.QQVector)
module VM = BatMap.Make(Linear.QQVector)

let substitute_const srk sigma expr =
  let simplify t = of_linterm srk (linterm_of srk t) in
  rewrite srk ~up:(fun expr ->
      match Expr.refine srk expr with
      | `Formula phi ->
        begin
          try
            match Formula.destruct srk phi with
            | `Atom (`Eq, s, t) ->
              (mk_eq srk (simplify s) (simplify t) :> ('a, typ_fo) expr)
            | `Atom (`Leq, s, t) ->
              (mk_leq srk (simplify s) (simplify t) :> ('a, typ_fo) expr)
            | `Atom (`Lt, s, t) ->
              (mk_lt srk (simplify s) (simplify t) :> ('a, typ_fo) expr)
            | `Proposition (`App (k, [])) ->
              (sigma k :> ('a, typ_fo) expr)
            | _ -> expr
          with Nonlinear -> expr
        end
      | `Term t ->
        begin match Term.destruct srk t with
          | `App (k, []) -> (sigma k :> ('a, typ_fo) expr)
          | `Binop (`Mod, s, t) ->
            begin
              try
                (mk_mod srk (simplify s) (simplify t) :> ('a, typ_fo) expr)
              with Nonlinear -> expr
            end
          | _ -> expr
        end)
    expr

(* Compute the GCD of all coefficients in an affine term (with integral
   coefficients) *)
let coefficient_gcd term =
  BatEnum.fold (fun gcd (qq, _) ->
      match QQ.to_zz qq with
      | None -> assert false
      | Some zz -> ZZ.gcd zz gcd)
    ZZ.zero
    (V.enum term)

let select_implicant srk interp ?(env=Env.empty) phi =
  match Interpretation.select_implicant interp phi with
  | Some atoms ->
    logf ~level:`trace "Implicant Atoms:";
    List.iter
      (fun atom -> logf ~level:`trace ">%a" (Formula.pp srk) atom)
      atoms;
    Some atoms
  | None -> None

let map_atoms srk f phi =
  let rewriter expr =
    match Expr.refine srk expr with
    | `Formula phi ->
      begin match Formula.destruct srk phi with
        | `Atom (op, s, t) -> (f op s t :> ('a, typ_fo) expr)
        | _ -> expr
      end
    | `Term _ -> expr
  in
  rewrite srk ~up:rewriter phi

(* floor(term/divisor) + offset *)
type int_virtual_term =
  { term : V.t;
    divisor : int;
    offset : ZZ.t }
  [@@deriving ord]

exception Equal_int_term of int_virtual_term

let pp_int_virtual_term srk formatter vt =
  begin
    if vt.divisor = 1 then
      pp_linterm srk formatter vt.term
    else
      Format.fprintf formatter "@[floor(@[%a@ / %d@])@]"
        (pp_linterm srk) vt.term
        vt.divisor
  end;
  if not (ZZ.equal vt.offset ZZ.zero) then
    Format.fprintf formatter " + %a@]" ZZ.pp vt.offset
  else
    Format.fprintf formatter "@]"

type virtual_term =
  | MinusInfinity
  | PlusEpsilon of V.t
  | Term of V.t
        [@@deriving ord]

let pp_virtual_term srk formatter =
  function
  | MinusInfinity -> Format.pp_print_string formatter "-oo"
  | PlusEpsilon t ->
    Format.fprintf formatter "%a + epsilon" (pp_linterm srk) t
  | Term t -> pp_linterm srk formatter t

(* Loos-Weispfenning virtual substitution *) 
let virtual_substitution srk x virtual_term phi =
  let pivot_term x term =
    V.pivot (dim_of_sym x) (linterm_of srk term)
  in
  let replace_atom op s zero =
    assert (Term.equal zero (mk_real srk QQ.zero));

    (* s == s' + ax, x not in fv(s') *)
    let (a, s') = pivot_term x s in
    if QQ.equal a QQ.zero then
      match op with
      | `Eq -> mk_eq srk s zero
      | `Lt -> mk_lt srk s zero
      | `Leq -> mk_leq srk s zero
    else
      let soa = V.scalar_mul (QQ.inverse (QQ.negate a)) s' (* -s'/a *) in
      let mk_sub s t = of_linterm srk (V.add s (V.negate t)) in
      match op, virtual_term with
      | (`Eq, Term t) ->
        (* -s'/a = x = t <==> -s'/a = t *)
        mk_eq srk (mk_sub soa t) zero
      | (`Leq, Term t) ->
        if QQ.lt a QQ.zero then
          (* -s'/a <= x = t <==> -s'/a <= t *)
          mk_leq srk (mk_sub soa t) zero
        else
          (* t = x <= -s'/a <==> t <= -s'/a *)
          mk_leq srk (mk_sub t soa) zero
      | (`Lt, Term t) ->
        if QQ.lt a QQ.zero then
          (* -s'/a < x = t <==> -s'/a < t *)
          mk_lt srk (mk_sub soa t) zero
        else
          (* t = x < -s'/a <==> t < -s'/a *)
          mk_lt srk (mk_sub t soa) zero
      | `Eq, _ -> mk_false srk
      | (_, PlusEpsilon t) ->
        if QQ.lt a QQ.zero then
          (* -s'/a < x = t + eps <==> -s'/a <= t *)
          (* -s'/a <= x = t + eps <==> -s'/a <= t *)
          mk_leq srk (mk_sub soa t) zero
        else
          (* t + eps = x < -s'/a <==> t < -s'/a *)
          (* t + eps = x <= -s'/a <==> t < -s'/a *)
          mk_lt srk (mk_sub t soa) zero
      | (_, MinusInfinity) ->
        if QQ.lt a QQ.zero then
          (* -s'/a < x = -oo <==> false *)
          mk_false srk
        else
          (* -oo = x < -s'/a <==> true *)
          mk_true srk
  in
  map_atoms srk replace_atom phi

(* Model based projection, as in described in Anvesh Komuravelli, Arie
   Gurfinkel, Sagar Chaki: "SMT-based Model Checking for Recursive Programs".
   Given a structure m, a constant symbol x, and a set of
   linear terms T, find a virtual term vt such that
   - vt is -t/a (where ax + t in T) and m |= x = -t/a
   - vt is -t/a + epsilon (where ax + t in T) and m |= -t/a < x and
                          m |= 's/b < x ==> (-s/b <= s/a) for all bx + s in T
   - vt is -oo otherwise *)
let mbp_virtual_term srk interp x atoms =
  assert (typ_symbol srk x == `TyReal);

  let x_val =
    try Interpretation.real interp x
    with Not_found ->
      invalid_arg "mbp_virtual_term: no interpretation for constant"
  in
  let merge lower lower' =
    match lower, lower' with
    | None, x | x, None -> x
    | Some (lower, lower_val), Some (lower', lower_val') ->
      if QQ.lt lower_val lower_val' then
        Some (lower', lower_val')
      else
        Some (lower, lower_val)
  in

  let get_vt atom =
    match Interpretation.destruct_atom srk atom with
    | `Literal (_, _) -> None
    | `Comparison (op, s, t) ->
      let t =
        try V.add (linterm_of srk s) (V.negate (linterm_of srk t))
        with Nonlinear -> assert false
      in
      let (a, t') = V.pivot (dim_of_sym x) t in

      (* Atom is ax + t' op 0 *)
      if QQ.equal QQ.zero a then
        None
      else
        let toa = V.scalar_mul (QQ.inverse (QQ.negate a)) t' in
        let toa_val = evaluate_linterm (Interpretation.real interp) toa in
        match op with
        | `Eq -> raise (Equal_term toa)
        | `Leq when QQ.equal toa_val x_val -> raise (Equal_term toa)
        | `Lt | `Leq ->
          if QQ.lt a QQ.zero then
            (* Lower bound *)
            Some (toa, toa_val)
          else
            (* Upper bound: discard *)
            None
  in
  try
    begin match List.fold_left merge None (List.map get_vt atoms) with
      | Some (lower, _) -> PlusEpsilon lower
      | None -> MinusInfinity
    end
  with Equal_term t -> Term t

(* Given a prenex formula phi, compute a pair (qf_pre, psi) such that
   - qf_pre is a quantifier prefix [(Q0, a0);...;(Qn, an)] where each Qi is
     either `Exists or `Forall, and each ai is a Skolem constant
   - psi is negation- and quantifier-free formula, and contains no free
     variables
   - every atom of in psi is either a propositial variable or an arithmetic
     atom of the form t < 0, t <= 0, or t = 0
   - phi is equivalent to Q0 a0.Q1 a1. ... Qn. an. psi
*)
let normalize srk phi =
  let phi = Formula.prenex srk phi in
  let zero = mk_real srk QQ.zero in
  let rewriter env expr =
    match Expr.refine srk expr with
    | `Formula phi ->
      (begin match Formula.destruct srk phi with
         | `Proposition (`Var i) -> mk_const srk (Env.find env i)
         | `Atom (`Eq, s, t) -> mk_eq srk (mk_sub srk s t) zero
         | `Atom (`Leq, s, t) -> mk_leq srk (mk_sub srk s t) zero
         | `Atom (`Lt, s, t) -> mk_lt srk (mk_sub srk s t) zero
         | _ -> phi
       end :> ('a, typ_fo) expr)
    | `Term t ->
      begin match Term.destruct srk t with
        | `Var (i, _) ->
          begin
            try mk_const srk (Env.find env i)
            with Not_found -> invalid_arg "Quantifier.normalize: free variable"
          end
        | _ -> expr
      end
  in
  let rec go env phi =
    match Formula.destruct srk phi with
    | `Quantify (qt, name, typ, psi) ->
      let k = mk_symbol srk ~name (typ :> Syntax.typ) in
      let (qf_pre, psi) = go (Env.push k env) psi in
      ((qt,k)::qf_pre, psi)
    | _ -> ([], rewrite srk ~down:(nnf_rewriter srk) ~up:(rewriter env) phi)
  in
  go Env.empty phi

let simplify_atom srk op s t =
  let zero = mk_real srk QQ.zero in
  let destruct_int term =
    match Term.destruct srk term with
    | `Real q ->
      begin match QQ.to_zz q with
        | Some z -> z
        | None -> invalid_arg "simplify_atom: non-integral value"
      end
    | _ -> invalid_arg "simplify_atom: non-constant"
  in
  let (s, op) =
    let s =
      if Term.equal t zero then s
      else mk_sub srk s t
    in
    match op with
    | `Lt when (expr_typ srk s = `TyInt) ->
      (SrkSimplify.simplify_term srk (mk_add srk [s; mk_real srk QQ.one]), `Leq)
    | _ -> (SrkSimplify.simplify_term srk s, op)
  in
  (* Scale a linterm with rational coefficients so that all coefficients are
     integral *)
  let zz_linterm term =
    let qq_linterm = linterm_of srk term in
    let multiplier = 
      BatEnum.fold (fun multiplier (qq, _) ->
          ZZ.lcm (QQ.denominator qq) multiplier)
        ZZ.one
        (V.enum qq_linterm)
    in
    (multiplier, V.scalar_mul (QQ.of_zz multiplier) qq_linterm)
  in
  match op with
  | `Eq | `Leq ->
    begin match Term.destruct srk s with
    | `Binop (`Mod, dividend, modulus) ->
      (* Divisibility constraint *)
      let modulus = destruct_int modulus in
      let (multiplier, lt) = zz_linterm dividend in
      `Divides (ZZ.mul multiplier modulus, lt)
    | `Unop (`Neg, s') ->
      begin match Term.destruct srk s' with
        | `Binop (`Mod, dividend, modulus) ->
          if op = `Leq then
            (* trivial *)
            `CompareZero (`Leq, V.zero)
          else
            (* Divisibility constraint *)
            let modulus = destruct_int modulus in
            let (multiplier, lt) = zz_linterm dividend in
            `Divides (ZZ.mul multiplier modulus, lt)
        | _ -> `CompareZero (op, snd (zz_linterm s))
      end
    | `Add [x; y] ->
      begin match Term.destruct srk x, Term.destruct srk y with
        | `Real k, `Binop (`Mod, dividend, modulus)
        | `Binop (`Mod, dividend, modulus), `Real k when QQ.lt k QQ.zero && op = `Eq ->
          let (multiplier, lt) = zz_linterm dividend in
          let modulus = destruct_int modulus in
          if ZZ.equal multiplier ZZ.one && QQ.lt k (QQ.of_zz modulus) then
            let lt = V.add_term k const_dim lt in
            `Divides (modulus, lt)
          else
            `CompareZero (op, snd (zz_linterm s))
        | `Real k, `Unop (`Neg, z) | `Unop (`Neg, z), `Real k when QQ.equal k QQ.one ->
          begin match Term.destruct srk z with
            | `Binop (`Mod, dividend, modulus) ->
              let modulus = destruct_int modulus in
              let (multiplier, lt) = zz_linterm dividend in
              `NotDivides (ZZ.mul multiplier modulus, lt)
            | _ -> `CompareZero (op, snd (zz_linterm s))
          end
        | _, _ -> `CompareZero (op, snd (zz_linterm s))
      end
    | _ -> `CompareZero (op, snd (zz_linterm s))
    end
  | `Lt ->
    begin match Term.destruct srk s with
      | `Binop (`Mod, dividend, modulus) ->
        (* Indivisibility constraint: dividend % modulus < 0. *)
        let modulus = destruct_int modulus in
        let (multiplier, lt) = zz_linterm dividend in
        `NotDivides (ZZ.mul multiplier modulus, lt)

      | `Unop (`Neg, s') ->
        begin match Term.destruct srk s' with
          | `Binop (`Mod, dividend, modulus) ->
            (* Indivisibility constraint: dividend % modulus > 0 *)
            let modulus = destruct_int modulus in
            let (multiplier, lt) = zz_linterm dividend in
            `NotDivides (ZZ.mul multiplier modulus, lt)
          | _ -> `CompareZero (`Lt, snd (zz_linterm s))
        end

      | _ -> `CompareZero (`Lt, snd (zz_linterm s))
    end

let is_presburger_atom srk atom =
  try
    begin match Interpretation.destruct_atom srk atom with
      | `Literal (_, _) -> true
      | `Comparison (op, s, t) ->
        ignore (simplify_atom srk op s t);
        true
    end
  with _ -> false

let mk_divides srk divisor term =
  assert (ZZ.lt ZZ.zero divisor);
  if ZZ.equal divisor ZZ.one || V.is_zero term then
    mk_true srk
  else
    let gcd = ZZ.gcd (coefficient_gcd term) divisor in
    let divisor = QQ.of_zz (ZZ.div divisor gcd) in
    let term = V.scalar_mul (QQ.of_zzfrac ZZ.one gcd) term in
    mk_eq srk
      (mk_mod srk (of_linterm srk term) (mk_real srk divisor))
      (mk_real srk QQ.zero)

let mk_not_divides srk divisor term =
  assert(ZZ.lt ZZ.zero divisor);
  if ZZ.equal divisor ZZ.one || V.is_zero term then
    mk_false srk
  else
    let gcd = ZZ.gcd (coefficient_gcd term) divisor in
    assert (ZZ.lt ZZ.zero gcd);
    let divisor = QQ.div (QQ.of_zz divisor) (QQ.of_zz gcd) in
    let term = V.scalar_mul (QQ.of_zzfrac ZZ.one gcd) term in

    mk_lt srk
      (mk_neg srk (mk_mod srk (of_linterm srk term) (mk_real srk divisor)))
      (mk_real srk QQ.zero)

let term_of_virtual_term srk vt =
  let term = of_linterm srk vt.term in
  let offset = mk_real srk (QQ.of_zz vt.offset) in
  let term_over_div =
    if vt.divisor = 1 then
      term
    else
      mk_floor srk (mk_div srk term (mk_real srk (QQ.of_int vt.divisor)))
  in
  mk_add srk [term_over_div; offset]

exception Redundant_path
module Skeleton = struct

  type move =
    | MInt of int_virtual_term
    | MReal of V.t
    | MBool of bool
          [@@deriving ord]

  let pp_move srk formatter move =
    match move with
    | MInt vt -> pp_int_virtual_term srk formatter vt
    | MReal t -> pp_linterm srk formatter t
    | MBool true -> Format.pp_print_string formatter "true"
    | MBool false -> Format.pp_print_string formatter "false"

  let substitute srk x move phi =
    match move with
    | MInt vt ->
      let replacement = term_of_virtual_term srk vt in
      substitute_const
        srk
        (fun p -> if p = x then replacement else mk_const srk p)
        phi
    | MReal t ->
      let replacement = of_linterm srk t in
      substitute_const
        srk
        (fun p -> if p = x then replacement else mk_const srk p)
        phi
    | MBool vb ->
      let replacement = match vb with
        | true -> mk_true srk
        | false -> mk_false srk
      in
      substitute_const srk
        (fun p -> if p = x then replacement else mk_const srk p)
        phi

  let evaluate_move model move =
    match move with
    | MInt vt ->
      begin match QQ.to_zz (evaluate_linterm model vt.term) with
        | None -> assert false
        | Some tv ->
          ZZ.add (Mpzf.fdiv_q tv (ZZ.of_int vt.divisor)) vt.offset
          |> QQ.of_zz
      end
    | MReal t -> evaluate_linterm model t
    | MBool _ -> invalid_arg "evaluate_move"

  let substitute_implicant interp x move implicant =
    let srk = Interpretation.get_context interp in
    let is_true phi =
      match Formula.destruct srk phi with
      | `Tru -> true
      | _ -> false
    in
    match move with
    | MInt vt ->
      (* floor(term/div) + offset ~> (term - ([[term]] mod div))/div + offset,
         and add constraint that div | (term - ([[term]] mod div)) *)
      let term_val =
        let term_qq = evaluate_linterm (Interpretation.real interp) vt.term in
        match QQ.to_zz term_qq with
        | None -> assert false
        | Some zz -> zz
      in
      let remainder =
        Mpzf.fdiv_r term_val (ZZ.of_int vt.divisor)
      in
      let numerator =
        V.add_term (QQ.of_zz (ZZ.negate remainder)) const_dim vt.term
      in
      let replacement =
        V.scalar_mul (QQ.inverse (QQ.of_int vt.divisor)) numerator
        |> V.add_term (QQ.of_zz vt.offset) const_dim
        |> of_linterm srk
      in

      assert (QQ.equal
                (Interpretation.evaluate_term interp replacement)
                (evaluate_move (Interpretation.real interp) move));
      let subst =
        substitute_const srk
          (fun p -> if p = x then replacement else mk_const srk p)
      in
      let divides = mk_divides srk (ZZ.of_int vt.divisor) numerator in
      BatList.filter (not % is_true) (divides::(List.map subst implicant))
    | _ ->
      BatList.filter_map (fun atom ->
          let atom' = substitute srk x move atom in
          if is_true atom' then None else Some atom')
        implicant


  let const_of_move move =
    match move with
    | MReal t -> const_of_linterm t
    | MInt vt ->
      if vt.divisor = 1 then const_of_linterm vt.term
      else None
    | MBool _ -> invalid_arg "const_of_move"

  module MM = BatMap.Make(struct type t = move [@@deriving ord] end)

  type t =
    | SForall of symbol * symbol * t
    | SExists of symbol * (t MM.t)
    | SEmpty

  let pp srk formatter skeleton =
    let open Format in
    let rec pp formatter = function
      | SForall (k, sk, t) ->
        fprintf formatter "@[<v 2>(forall %a:@;%a)@]" (pp_symbol srk) sk pp t
      | SExists (k, mm) ->
        let pp_elt formatter (move, skeleton) =
          fprintf formatter "%a:@;@[%a@]@\n"
            (pp_move srk) move
            pp skeleton
        in
        let pp_sep formatter () = Format.fprintf formatter "@;" in
        fprintf formatter "@[<v 2>(exists %a:@;@[<v 0>%a@])@]"
          (pp_symbol srk) k
          (SrkUtil.pp_print_enum_nobox ~pp_sep pp_elt) (MM.enum mm)
      | SEmpty -> ()
    in
    pp formatter skeleton

  let rec size = function
    | SEmpty -> 0
    | SForall (_, _, t) -> 1 + (size t)
    | SExists (_, mm) ->
      MM.enum mm
      /@ (fun (_, t) -> size t)
      |> BatEnum.sum
      |> (+) 1

  let rec nb_paths = function
    | SEmpty -> 1
    | SForall (_, _, t) -> nb_paths t
    | SExists (_, mm) ->
      MM.enum mm
      /@ (fun (_, t) -> nb_paths t)
      |> BatEnum.sum

  let empty = SEmpty

  (* Create a new skeleton where the only path is the given path *)
  let mk_path srk path =
    let rec go = function
      | [] -> SEmpty
      | (`Forall k)::path ->
        let sk = mk_symbol srk ~name:(show_symbol srk k) (typ_symbol srk k) in
        SForall (k, sk, go path)
      | (`Exists (k, move))::path ->
        SExists (k, MM.add move (go path) MM.empty)
    in
    go path

  (* Add a path (corresponding to a new instantiation of the existential
     variables of some formula) to a skeleton.  Raise Redundant_path if this
     path already belonged to the skeleton. *)
  let add_path srk path skeleton =

    let rec go path skeleton =
      match path, skeleton with
      | ([], SEmpty) ->
        (* path was already in skeleton *)
        raise Redundant_path

      | (`Forall k::path, SForall (k', sk, skeleton)) ->
        assert (k = k');
        SForall (k, sk, go path skeleton)

      | (`Exists (k, move)::path, SExists (k', mm)) ->
        assert (k = k');
        let subskeleton =
          try go path (MM.find move mm)
          with Not_found -> mk_path srk path
        in
        SExists (k, MM.add move subskeleton mm)
      | `Exists (_, _)::_, SForall (_, _, _) | (`Forall _)::_, SExists (_, _) ->
        assert false
      | ([], _) ->
        assert false
      | (_, SEmpty) ->
        assert false
    in
    match skeleton with
    | SEmpty -> mk_path srk path
    | _ -> go path skeleton

  (* Used for incremental construction of the winning formula:
       (winning_formula skeleton phi)
                                   = \/_p winning_path_formula p skeleton phi *)
  let path_winning_formula srk path skeleton phi =
    let rec go path skeleton =
      match path, skeleton with
      | ([], SEmpty) -> phi
      | (`Forall k::path, SForall (k', sk, skeleton)) ->
        assert (k = k');
        let sk_const = mk_const srk sk in
        substitute_const srk
          (fun sym -> if k = sym then sk_const else mk_const srk sym)
          (go path skeleton)
      | (`Exists (k, move)::path, SExists (k', mm)) ->
        assert (k = k');
        substitute srk k move (go path (MM.find move mm))
      | (_, _) -> assert false
    in
    go path skeleton

  (* winning_formula skeleton phi is valid iff skeleton is a winning skeleton
     for the formula phi *)
  let winning_formula srk skeleton phi =
    let rec go = function
      | SEmpty -> phi
      | SForall (k, sk, skeleton) ->
        let sk_const = mk_const srk sk in
        substitute_const srk
          (fun sym -> if k = sym then sk_const else mk_const srk sym)
          (go skeleton)

      | SExists (k, mm) ->
        MM.enum mm
        /@ (fun (move, skeleton) -> substitute srk k move (go skeleton))
        |> BatList.of_enum
        |> mk_or srk
    in
    go skeleton

  let rec paths = function
    | SEmpty -> [[]]
    | SForall (k, sk, skeleton) ->
      List.map (fun path -> (`Forall k)::path) (paths skeleton)
    | SExists (k, mm) ->
      BatEnum.fold (fun rest (move, skeleton) ->
          (List.map (fun path -> (`Exists (k, move))::path) (paths skeleton))
          @rest)
        []
        (MM.enum mm)
end

let select_real_term srk interp x atoms =
  let merge (lower1, upper1) (lower2, upper2) =
    let lower =
      match lower1, lower2 with
      | (x, None) | (None, x) -> x
      | (Some (s, s_val, s_strict), Some (t, t_val, t_strict)) ->
        if QQ.lt t_val s_val
        then
          Some (s, s_val, s_strict)
        else
          let strict =
            (QQ.equal t_val s_val && (s_strict || t_strict))
            || t_strict
          in
          Some (t, t_val, strict)
    in
    let upper =
      match upper1, upper2 with
      | (x, None) | (None, x) -> x
      | (Some (s, s_val, s_strict), Some (t, t_val, t_strict)) ->
        if QQ.lt s_val t_val
        then
          Some (s, s_val, s_strict)
        else
          let strict =
            (QQ.equal t_val s_val && (s_strict || t_strict))
            || t_strict
          in
          Some (t, t_val, strict)
    in
    (lower, upper)
  in
  let x_val = Interpretation.real interp x in
  let bound_of_atom atom =
    match Interpretation.destruct_atom srk atom with
    | `Literal (_, _) -> (None, None)
    | `Comparison (op, s, t) ->
      let t = V.add (linterm_of srk s) (V.negate (linterm_of srk t)) in

      let (a, t') = V.pivot (dim_of_sym x) t in

      (* Atom is ax + t' op 0 *)
      if QQ.equal QQ.zero a then
        (None, None)
      else
        let toa = V.scalar_mul (QQ.inverse (QQ.negate a)) t' in
        let toa_val = evaluate_linterm (Interpretation.real interp) toa in
        if op = `Eq || (QQ.equal toa_val x_val && op = `Leq) then
          raise (Equal_term toa)
        else if QQ.lt a QQ.zero then
          (* Lower bound *)
          (Some (toa, toa_val, op = `Lt), None)
        else
          (* Upper bound *)
          (None, Some (toa, toa_val, op = `Lt))
  in
  let bound_of_atom atom =
    if Symbol.Set.mem x (symbols atom) then
      bound_of_atom atom
    else
      (None, None)
  in
  try
    match List.fold_left merge (None, None) (List.map bound_of_atom atoms) with
    | (Some (t, _, false), _) | (_, Some (t, _, false)) ->
      (logf ~level:`trace "Found equal(?) term: %a = %a"
         (pp_symbol srk) x
         (pp_linterm srk) t;
       t)
    | (Some (s, _, _), None) ->
      logf ~level:`trace "Found lower bound: %a < %a"
        (pp_linterm srk) s
        (pp_symbol srk) x;
      V.add s (const_linterm (QQ.of_int (1)))
    | (None, Some (t, _, _)) ->
      logf ~level:`trace "Found upper bound: %a < %a"
        (pp_symbol srk) x
        (pp_linterm srk) t;
      V.add t (const_linterm (QQ.of_int (-1)))
    | (Some (s, _, _), Some (t, _, _)) ->
      logf ~level:`trace "Found interval: %a < %a < %a"
        (pp_linterm srk) s
        (pp_symbol srk) x
        (pp_linterm srk) t;
      V.scalar_mul (QQ.of_frac 1 2) (V.add s t)
    | (None, None) -> V.zero (* Value of x is irrelevant *)
  with Equal_term t ->
    (logf ~level:`trace "Found equal term: %a = %a"
       (pp_symbol srk) x
       (pp_linterm srk) t;
     t)

let select_int_term srk interp x atoms =
  let merge bound bound' =
    match bound, bound' with
    | (`Lower (s, s_val), `Lower (t, t_val)) ->
        if ZZ.lt t_val s_val then
          `Lower (s, s_val)
        else
          `Lower (t, t_val)
    | (`Lower (t, t_val), _) | (_, `Lower (t, t_val)) -> `Lower (t, t_val)
    | (`Upper (s, s_val), `Upper (t, t_val)) ->
        if ZZ.lt s_val t_val then
          `Upper (s, s_val)
        else
          `Upper (t, t_val)
    | (`Upper (t, t_val), _) | (_, `Upper (t, t_val)) -> `Upper (t, t_val)
    | `None, `None -> `None
  in
  let eval = evaluate_linterm (Interpretation.real interp) in
  let x_val = match QQ.to_zz (Interpretation.real interp x) with
    | Some zz -> zz
    | None -> assert false
  in
  (* delta = gcd { lcm(d,a) : d | ax + t or not(d | ax + t) in atoms }.  If
     [[vt]](m) = [[x]](m) mod delta, then for every divisilibity atom
       d | ax + t
     which appears in phi, we have
       m |= (d | ax + t)   <==>   m |= (d | a(vt) + t *)
  let delta =
    List.fold_left
      (fun delta atom ->
         match Interpretation.destruct_atom srk atom with
         | `Literal (_, _) -> delta
         | `Comparison (op, s, t) ->
           match simplify_atom srk op s t with
           | `Divides (divisor, t) | `NotDivides (divisor, t) ->
             let (a, t) = V.pivot (dim_of_sym x) t in
             let a = match QQ.to_zz a with
               | None -> assert false
               | Some zz -> ZZ.abs zz
             in
             if ZZ.equal ZZ.zero a then delta
             else ZZ.lcm (ZZ.div divisor (ZZ.gcd divisor a)) delta
           | _ -> delta)
      ZZ.one
      atoms
  in
  assert (ZZ.lt ZZ.zero delta);
  let evaluate_vt vt =
    let real_val =
      Skeleton.evaluate_move (Interpretation.real interp) (Skeleton.MInt vt)
    in
    match QQ.to_zz real_val with
    | Some v -> v
    | None -> assert false
  in
  let bound_of_atom atom =
    match Interpretation.destruct_atom srk atom with
    | `Literal (_, _) -> `None
    | `Comparison (op, s, t) ->
      match simplify_atom srk op s t with
      | `CompareZero (op, t) ->
        begin
          let (a, t) = V.pivot (dim_of_sym x) t in
          let a = match QQ.to_zz a with
            | None -> assert false
            | Some zz -> match ZZ.to_int zz with
              | None -> assert false
              | Some z -> z
          in
          if a = 0 then
            `None
          else if a > 0 then
            (* ax + t (<|<=) 0 --> upper bound of floor(-t/a) *)
            (* x (<|<=) floor(-t/a) + ([[x - floor(-t/a)]] mod delta) - delta *)
            let numerator =
              if op = `Lt then
                (* a*floor(((numerator-1) / a) < numerator *)
                V.add_term (QQ.of_int (-1)) const_dim (V.negate t)
              else
                V.negate t
            in

            let rhs_val = (* [[floor(numerator / a)]] *)
              match QQ.to_zz (eval numerator) with
              | Some num -> Mpzf.fdiv_q num (ZZ.of_int a)
              | None -> assert false
            in
            let vt =
              { term = numerator;
                divisor = a;
                offset = Mpzf.cdiv_r (ZZ.sub x_val rhs_val) delta }
            in
            let vt_val = evaluate_vt vt in

            assert (ZZ.equal (ZZ.modulo (ZZ.sub vt_val x_val) delta) ZZ.zero);
            assert (ZZ.leq x_val vt_val);
            begin
              let axv = ZZ.mul (ZZ.of_int a) vt_val in
              let tv = match QQ.to_zz (eval t) with
                | Some zz -> ZZ.negate zz
                | None -> assert false
              in
              match op with
              | `Lt -> assert (ZZ.lt axv tv)
              | `Leq -> assert (ZZ.leq axv tv)
              | `Eq -> assert (ZZ.equal axv tv)
            end;
            begin match op with
              | `Eq -> raise (Equal_int_term vt)
              | _ ->
                `Upper (vt, evaluate_vt vt)
            end
          else
            let a = -a in

            (* (-a)x + t <= 0 --> lower bound of ceil(t/a) = floor((t+a-1)/a) *)
            (* (-a)x + t < 0 --> lower bound of ceil(t+1/a) = floor((t+a)/a) *)
            let numerator =
              if op = `Lt then
                V.add_term (QQ.of_int a) const_dim t
              else
                V.add_term (QQ.of_int (a - 1)) const_dim t
            in
            let rhs_val = (* [[floor(numerator / a)]] *)
              match QQ.to_zz (eval numerator) with
              | Some num -> Mpzf.fdiv_q num (ZZ.of_int a)
              | None -> assert false
            in

            let vt =
              { term = numerator;
                divisor = a;
                offset = Mpzf.fdiv_r (ZZ.sub x_val rhs_val) delta }
            in
            let vt_val = evaluate_vt vt in
            assert (ZZ.equal (ZZ.modulo (ZZ.sub vt_val x_val) delta) ZZ.zero);
            assert (ZZ.leq vt_val x_val);
            begin
              let axv = ZZ.mul (ZZ.of_int a) vt_val in
              let tv = match QQ.to_zz (eval t) with
                | Some zz -> zz
                | None -> assert false
              in
              match op with
              | `Lt -> assert (ZZ.lt tv axv)
              | `Leq -> assert (ZZ.leq tv axv)
              | `Eq -> assert (ZZ.equal tv axv)
            end;
            begin match op with
              | `Eq -> raise (Equal_int_term vt)
              | _ ->
                `Lower (vt, evaluate_vt vt)
            end
        end
      | _ ->
        `None
  in
  let bound_of_atom atom =
    if Symbol.Set.mem x (symbols atom) then
      bound_of_atom atom
    else
      `None
  in
  let vt_val vt =
    let tval = match QQ.to_zz (eval vt.term) with
      | Some zz -> zz
      | None -> assert false
    in
    ZZ.add (Mpzf.fdiv_q tval (ZZ.of_int vt.divisor)) vt.offset
  in
  match List.fold_left merge `None (List.map bound_of_atom atoms) with
  | `Lower (vt, _) ->
    logf ~level:`trace "Found lower bound: %a < %a"
      (pp_int_virtual_term srk) vt
      (pp_symbol srk) x;
    assert (ZZ.equal (Mpzf.fdiv_r x_val delta) (Mpzf.fdiv_r (vt_val vt) delta));
    vt
  | `Upper (vt, _) ->
    logf ~level:`trace "Found upper bound: %a < %a"
      (pp_symbol srk) x
      (pp_int_virtual_term srk) vt;
    assert (ZZ.equal (Mpzf.fdiv_r x_val delta) (Mpzf.fdiv_r (vt_val vt) delta));
    vt
  | `None ->
    (* Value of x is irrelevant *)
    logf ~level:`trace "Irrelevant: %a" (pp_symbol srk) x;
    let value = Linear.const_linterm (QQ.of_zz (ZZ.modulo x_val delta)) in
    { term = value; divisor = 1; offset = ZZ.zero }

let select_int_term srk interp x atoms =
  try
    select_int_term srk interp x atoms
  with
  | Equal_int_term vt -> vt
  | Nonlinear ->
    Log.errorf "(nonlinear) select_int_term atoms:";
    List.iter (fun atom ->
        if not (is_presburger_atom srk atom) then
          Log.errorf ">%a" (Formula.pp srk) atom)
      atoms;
    assert false
  | Invalid_argument msg ->
    Log.errorf "(inv arg) select_int_term atoms: %s" msg;
    List.iter (fun atom -> Log.errorf ">%a" (Formula.pp srk) atom) atoms;
    assert false

(* Counter-strategy synthesis *)
module CSS = struct

  type 'a ctx =
    { formula : 'a formula;
      not_formula : 'a formula; (* Negated formula *)
      mutable skeleton : Skeleton.t; (* skeleton for formula *)

      (* solver for the *negation* of the winning formula for skeleton (unsat
         iff there is a winning SAT strategy for formula which conforms to
         skeleton) *)
      solver : 'a Smt.Solver.t;
      srk : 'a context;
    }

  let reset ctx =
    Smt.Solver.reset ctx.solver;
    ctx.skeleton <- Skeleton.SEmpty

  let add_path ctx path =
    let srk = ctx.srk in
    try
      ctx.skeleton <- Skeleton.add_path srk path ctx.skeleton;
      let win =
        Skeleton.path_winning_formula srk path ctx.skeleton ctx.formula
      in
      Smt.Solver.add ctx.solver [mk_not srk win]
    with Redundant_path -> ()

  (* Check if a given skeleton is winning.  If not, synthesize a
     counter-strategy. *)
  let get_counter_strategy select_term ?(parameters=None) ctx =
    logf ~level:`trace "%a" (Skeleton.pp ctx.srk) ctx.skeleton;
    let parameters =
      match parameters with
      | Some p -> p
      | None   -> Interpretation.empty ctx.srk
    in
    match Smt.Solver.get_model ctx.solver with
    | `Unsat ->
      logf "Winning formula is valid";
      `Unsat
    | `Unknown -> `Unknown
    | `Sat m ->
      logf "Winning formula is not valid";

      (* Using the model m, synthesize a counter-strategy which beats the
         strategy skeleton.  This is done by traversing the skeleton: on the
         way down, we build a model of the *negation* of the formula using the
         labels on the path to the root.  On the way up, we find elimination
         terms for each universally-quantified variable using model-based
         projection.  *)
      let rec counter_strategy path_model skeleton =
        let open Skeleton in
        logf ~level:`trace "Path model: %a" Interpretation.pp path_model;
        match skeleton with
        | SForall (k, sk, skeleton) ->
          let path_model =
            Interpretation.add
              k
              (Interpretation.value m sk)
              path_model
          in
          logf ~level:`trace "Forall %a (%a)"
            (pp_symbol ctx.srk) k
            (pp_symbol ctx.srk) sk;
          let (counter_phi, counter_paths) =
            counter_strategy path_model skeleton
          in
          let move = select_term path_model k counter_phi in
          logf ~level:`trace "Found move: %a = %a"
            (pp_symbol ctx.srk) k
            (Skeleton.pp_move ctx.srk) move;
          let counter_phi =
            Skeleton.substitute_implicant path_model k move counter_phi
          in
          let counter_paths =
            List.map (fun path -> (`Exists (k, move))::path) counter_paths
          in
          (counter_phi, counter_paths)
        | SExists (k, mm) ->
          let (counter_phis, paths) =
            MM.enum mm
            /@ (fun (move, skeleton) ->
                let path_model =
                  match move with
                  | Skeleton.MBool bool_val ->
                    Interpretation.add_bool k bool_val path_model
                  | _ ->
                    let mv =
                      Skeleton.evaluate_move
                        (Interpretation.real path_model)
                        move
                    in
                    Interpretation.add_real k mv path_model
                in
                let (counter_phi, counter_paths) =
                  counter_strategy path_model skeleton
                in
                let counter_phi =
                  Skeleton.substitute_implicant path_model k move counter_phi
                in
                let counter_paths =
                  List.map (fun path -> (`Forall k)::path) counter_paths
                in
                (counter_phi, counter_paths))
            |> BatEnum.uncombine
          in
          (BatList.concat (BatList.of_enum counter_phis),
           BatList.concat (BatList.of_enum paths))
        | SEmpty ->
          logf ~level:`trace "Path model: %a" Interpretation.pp path_model;
          logf ~level:`trace "not_phi: %a" (Formula.pp ctx.srk) ctx.not_formula;
          let phi_implicant =
            match select_implicant ctx.srk path_model ctx.not_formula with
            | Some x -> x
            | None -> assert false
          in
          (phi_implicant, [[]])
      in
      `Sat (snd (counter_strategy parameters ctx.skeleton))

  (* Check to see if the matrix of a prenex formula is satisfiable.  If it is,
     initialize a sat/unsat strategy skeleton pair. *)
  let initialize_pair select_term srk qf_pre phi =
    match Smt.get_model srk phi with
    | `Unsat -> `Unsat
    | `Unknown -> `Unknown
    | `Sat phi_model ->
      logf "Found initial model";
      (* Create paths for sat_skeleton & unsat_skeleton *)
      let f (qt, x) (sat_path, unsat_path, atoms) =
        let move = select_term phi_model x atoms in
        let (sat_path, unsat_path) = match qt with
          | `Exists ->
            ((`Exists (x, move))::sat_path,
             (`Forall x)::unsat_path)
          | `Forall ->
            ((`Forall x)::sat_path,
             (`Exists (x, move))::unsat_path)
        in
        (sat_path,
         unsat_path,
         Skeleton.substitute_implicant phi_model x move atoms)
      in
      let (sat_path, unsat_path, _) =
        match select_implicant srk phi_model phi with
        | Some implicant -> List.fold_right f qf_pre ([], [], implicant)
        | None -> assert false
      in
      let not_phi = snd (normalize srk (mk_not srk phi)) in
      let sat_ctx =
        let skeleton = Skeleton.mk_path srk sat_path in
        let win =
          Skeleton.path_winning_formula srk sat_path skeleton phi
        in
        let solver = Smt.mk_solver srk in
        Smt.Solver.add solver [mk_not srk win];
        { formula = phi;
          not_formula = not_phi;
          skeleton = skeleton;
          solver = solver;
          srk = srk }
      in
      let unsat_ctx =
        let skeleton = Skeleton.mk_path srk unsat_path in
        let win =
          Skeleton.path_winning_formula srk unsat_path skeleton not_phi
        in
        let solver = Smt.mk_solver srk in
        Smt.Solver.add solver [mk_not srk win];
        { formula = not_phi;
          not_formula = phi;
          skeleton = skeleton;
          solver = solver;
          srk = srk }
      in
      logf "Initial SAT strategy:@\n%a"
        (Skeleton.pp srk) sat_ctx.skeleton;
      logf "Initial UNSAT strategy:@\n%a"
        (Skeleton.pp srk) unsat_ctx.skeleton;
      `Sat (sat_ctx, unsat_ctx)

  let is_sat select_term sat_ctx unsat_ctx =
    let round = ref 0 in
    let old_paths = ref (-1) in
    let rec is_sat () =
      incr round;
      logf ~level:`trace ~attributes:[`Blue;`Bold]
        "Round %d: Sat [%d/%d], Unsat [%d/%d]"
        (!round)
        (Skeleton.size sat_ctx.skeleton)
        (Skeleton.nb_paths sat_ctx.skeleton)
        (Skeleton.size unsat_ctx.skeleton)
              (Skeleton.nb_paths unsat_ctx.skeleton);
      let paths = Skeleton.nb_paths sat_ctx.skeleton in
      assert (paths > !old_paths);
      old_paths := paths;
      logf ~attributes:[`Blue;`Bold] "Checking if SAT wins (%d)"
        (Skeleton.nb_paths sat_ctx.skeleton);
      match get_counter_strategy select_term sat_ctx with
      | `Sat paths -> (List.iter (add_path unsat_ctx) paths; is_unsat ())
      | `Unsat -> `Sat
      | `Unknown -> `Unknown
    and is_unsat () =
      logf ~attributes:[`Blue;`Bold] "Checking if UNSAT wins (%d)"
        (Skeleton.nb_paths unsat_ctx.skeleton);
      match get_counter_strategy select_term unsat_ctx with
      | `Sat paths -> (List.iter (add_path sat_ctx) paths; is_sat ())
      | `Unsat -> `Unsat
      | `Unknown -> `Unknown
    in
    is_sat ()

  let max_improve_rounds = ref 10

  (* Try to find a "good" initial model of phi by solving a non-accumulating
     version of the satisfiability game.  This game can go into an infinite
     loop (paper beats rock beats scissors beats paper...), so we detect
     cycles by saving every strategy we've found and quitting when we get a
     repeat or when we hit max_improve_rounds. *)
  let initialize_pair select_term srk qf_pre phi =
    let unsat_skeleton = ref Skeleton.empty in
    match initialize_pair select_term srk qf_pre phi with
    | `Unsat -> `Unsat
    | `Unknown -> `Unknown
    | `Sat (sat_ctx, unsat_ctx) ->
      let round = ref 0 in
      let rec is_sat () =
        incr round;
        logf "Improve round: %d" (!round);
        logf ~attributes:[`Blue;`Bold] "Checking if SAT wins (%d)"
          (Skeleton.size sat_ctx.skeleton);
        if (!round) = (!max_improve_rounds) then
          `Sat (sat_ctx, unsat_ctx)
        else
          match get_counter_strategy select_term sat_ctx with
          | `Sat [path] ->
            begin
              try
                unsat_skeleton := Skeleton.add_path srk path (!unsat_skeleton);
                reset unsat_ctx;
                add_path unsat_ctx path;
                is_unsat ()
              with Redundant_path -> `Sat (sat_ctx, unsat_ctx)
            end
          | `Sat _ -> assert false
          | `Unsat -> `Sat (sat_ctx, unsat_ctx)
          | `Unknown -> `Unknown
      and is_unsat () =
        logf ~attributes:[`Blue;`Bold] "Checking if UNSAT wins (%d)"
          (Skeleton.size unsat_ctx.skeleton);
        match get_counter_strategy select_term unsat_ctx with
        | `Sat paths -> (reset sat_ctx;
                         List.iter (add_path sat_ctx) paths;
                         is_sat ())
        | `Unsat -> `Unsat
        | `Unknown -> `Unknown
      in
      is_sat ()

  let minimize_skeleton param_interp ctx =
    let solver = Smt.mk_solver ctx.srk in
    let paths = Skeleton.paths ctx.skeleton in
    let path_guards =
      List.map (fun _ -> mk_const ctx.srk (mk_symbol ctx.srk `TyBool)) paths
    in
    let psis =
      let winning_formula path =
        Skeleton.path_winning_formula ctx.srk path ctx.skeleton ctx.formula
        |> Interpretation.substitute param_interp
      in
      List.map2 (fun path guard ->
          mk_or ctx.srk [mk_not ctx.srk guard;
                         mk_not ctx.srk (winning_formula path)])
        paths
        path_guards
    in
    let path_of_guard guard =
      List.fold_left2 (fun res g path ->
          if Formula.equal g guard then Some path
          else res)
        None
        path_guards
        paths
      |> (function
          | Some x -> x
          | None -> assert false)
    in
    Smt.Solver.add solver psis;
    match Smt.Solver.get_unsat_core solver path_guards with
    | `Sat -> assert false
    | `Unknown -> assert false
    | `Unsat core ->
      List.fold_left
        (fun skeleton core_guard ->
           try Skeleton.add_path ctx.srk (path_of_guard core_guard) skeleton
           with Redundant_path -> skeleton)
        Skeleton.empty
        core
end

let simsat_forward_core srk qf_pre phi =
  let select_term model x atoms =
    match typ_symbol srk x with
    | `TyInt -> Skeleton.MInt (select_int_term srk model x atoms)
    | `TyReal -> Skeleton.MReal (select_real_term srk model x atoms)
    | `TyBool -> Skeleton.MBool (Interpretation.bool model x)
    | `TyFun (_, _) -> assert false
  in

  (* If the quantifier prefix leads with an existential, check satisfiability
     of the negated sentence instead, then negate the result.  We may now
     assume that the outer-most quantifier is universal. *)
  let (qf_pre, phi, negate) =
    match qf_pre with
    | (`Exists, _)::_ ->
      let phi = snd (normalize srk (mk_not srk phi)) in
      let qf_pre =
        List.map (function
            | (`Exists, x) -> (`Forall, x)
            | (`Forall, x) -> (`Exists, x))
          qf_pre
      in
      (qf_pre, phi, true)
    | _ ->
      (qf_pre, phi, false)
  in
  match CSS.initialize_pair select_term srk qf_pre phi with
  | `Unsat ->
    (* Matrix is unsat -> any unsat strategy is winning *)
    let path =
      qf_pre |> List.map (function
          | `Forall, k ->
            begin match typ_symbol srk k with
              | `TyReal ->
                `Exists (k, Skeleton.MReal (Linear.const_linterm QQ.zero))
              | `TyInt ->
                let vt =
                  { term = Linear.const_linterm QQ.zero;
                    divisor = 1;
                    offset = ZZ.zero }
                in
                `Exists (k, Skeleton.MInt vt)
              | `TyBool -> `Exists (k, Skeleton.MBool true)
              | _ -> assert false
            end
          | `Exists, k -> `Forall k)
    in
    `Unsat (Skeleton.add_path srk path Skeleton.empty)
  | `Unknown -> `Unknown
  | `Sat (sat_ctx, unsat_ctx) ->
    let not_phi = sat_ctx.CSS.not_formula in
    let assert_param_constraints ctx parameter_interp =
      let open CSS in
      BatEnum.iter (function
          | (k, `Real qv) ->
            Smt.Solver.add ctx.solver
              [mk_eq srk (mk_const srk k) (mk_real srk qv)]
          | (k, `Bool false) ->
            Smt.Solver.add ctx.solver [mk_not srk (mk_const srk k)]
          | (k, `Bool true) ->
            Smt.Solver.add ctx.solver [mk_const srk k]
          | (_, `Fun _) -> ())
        (Interpretation.enum parameter_interp)
    in
    let mk_sat_ctx skeleton parameter_interp =
      let open CSS in
      let win =
        Skeleton.winning_formula srk skeleton phi
        |> Interpretation.substitute parameter_interp
      in
      let ctx =
        { formula = phi;
          not_formula = not_phi;
          skeleton = skeleton;
          solver = Smt.mk_solver srk;
          srk = srk }
      in
      Smt.Solver.add ctx.solver [mk_not srk win];
      assert_param_constraints ctx parameter_interp;
      ctx
    in
    let mk_unsat_ctx skeleton parameter_interp =
      let open CSS in
      let win =
        Skeleton.winning_formula srk skeleton not_phi
        |> Interpretation.substitute parameter_interp
      in
      let ctx =
        { formula = not_phi;
          not_formula = phi;
          skeleton = skeleton;
          solver = Smt.mk_solver srk;
          srk = srk }
      in
      Smt.Solver.add ctx.solver [mk_not srk win];
      assert_param_constraints ctx parameter_interp;
      ctx
    in

    (* Peel leading existential quantifiers off of a skeleton.  Fails if there
       is more than one move for an existential in the prefix.  *)
    let rec existential_prefix = function
      | Skeleton.SExists (k, mm) ->
        begin match BatList.of_enum (Skeleton.MM.enum mm) with
          | [(move, skeleton)] ->
            let (ex_pre, sub_skeleton) = existential_prefix skeleton in
            ((k, move)::ex_pre, sub_skeleton)
          | _ -> assert false
        end
      | skeleton -> ([], skeleton)
    in
    let rec universal_prefix = function
      | Skeleton.SForall (k, _, skeleton) -> k::(universal_prefix skeleton)
      | _ -> []
    in
    let skeleton_of_paths paths =
      List.fold_left
        (fun skeleton path ->
           try Skeleton.add_path srk path skeleton
           with Redundant_path -> skeleton)
        Skeleton.empty
        paths
    in

    (* Compute a winning strategy for the remainder of the game, after the
       prefix play determined by parameter_interp.  skeleton is an initial
       candidate strategy for one of the players, which begins with
       universals. *)
    let rec solve_game polarity param_interp ctx =
      logf ~attributes:[`Green] "Solving game %s (%d/%d)"
        (if polarity then "SAT" else "UNSAT")
        (Skeleton.nb_paths ctx.CSS.skeleton)
        (Skeleton.size ctx.CSS.skeleton);
      logf ~level:`trace "Parameters: %a" Interpretation.pp param_interp;
      let res =
        try
          CSS.get_counter_strategy
            select_term
            ~parameters:(Some param_interp)
            ctx
        with Not_found -> assert false
      in
      match res with
      | `Unknown -> `Unknown
      | `Unsat ->
        (* No counter-strategy to the strategy of the active player => active
           player wins *)
        `Sat ctx.CSS.skeleton
      | `Sat paths ->
        let unsat_skeleton = skeleton_of_paths paths in
        let (ex_pre, sub_skeleton) = existential_prefix unsat_skeleton in
        let param_interp' =
          List.fold_left (fun interp (k, move) ->
              match move with
              | Skeleton.MBool bv -> Interpretation.add_bool k bv interp
              | move ->
                Interpretation.add_real
                  k
                  (Skeleton.evaluate_move (Interpretation.real interp) move)
                  interp)
            param_interp
            ex_pre
        in
        let sub_ctx =
          if polarity then
            mk_unsat_ctx sub_skeleton param_interp'
          else
            mk_sat_ctx sub_skeleton param_interp'
        in
        match solve_game (not polarity) param_interp' sub_ctx with
        | `Unknown -> `Unknown
        | `Sat skeleton ->
          (* Inactive player wins *)
          let skeleton =
            List.fold_right
              (fun (k, move) skeleton ->
                 let mm = Skeleton.MM.add move skeleton Skeleton.MM.empty in
                 Skeleton.SExists (k, mm))
              ex_pre
              skeleton
          in
          `Unsat skeleton
        | `Unsat skeleton' ->
          (* There is a counter-strategy for the strategy of the inactive
             player => augment strategy for the active player & try again *)
          let open CSS in
          let forall_prefix =
            List.map (fun x -> `Forall x) (universal_prefix ctx.skeleton)
          in
          let add_path path =
            try
              let path = forall_prefix@path in
              ctx.skeleton <- Skeleton.add_path srk path ctx.skeleton;
              let win =
                Skeleton.path_winning_formula srk path ctx.skeleton ctx.formula
                |> Interpretation.substitute param_interp
              in
              Smt.Solver.add ctx.solver [mk_not srk win]
            with Redundant_path -> ()
          in
          List.iter add_path (Skeleton.paths skeleton');
          solve_game polarity param_interp ctx
    in
    match solve_game true (Interpretation.empty srk) sat_ctx with
    | `Unknown -> `Unknown
    | `Sat skeleton -> if negate then `Unsat skeleton else `Sat skeleton
    | `Unsat skeleton -> if negate then `Sat skeleton else `Unsat skeleton

let simsat_core srk qf_pre phi =
  let select_term model x phi =
    match typ_symbol srk x with
    | `TyInt -> Skeleton.MInt (select_int_term srk model x phi)
    | `TyReal -> Skeleton.MReal (select_real_term srk model x phi)
    | `TyBool -> Skeleton.MBool (Interpretation.bool model x)
    | `TyFun (_, _) -> assert false
  in
  match CSS.initialize_pair select_term srk qf_pre phi with
  | `Unsat -> `Unsat
  | `Unknown -> `Unknown
  | `Sat (sat_ctx, unsat_ctx) ->
    CSS.reset unsat_ctx;
    CSS.is_sat select_term sat_ctx unsat_ctx

let simsat srk phi =
  let constants = fold_constants Symbol.Set.add phi Symbol.Set.empty in
  let (qf_pre, phi) = normalize srk phi in
  let qf_pre =
    (List.map (fun k -> (`Exists, k)) (Symbol.Set.elements constants))@qf_pre
  in
  simsat_core srk qf_pre phi

let simsat_forward srk phi =
  let constants = fold_constants Symbol.Set.add phi Symbol.Set.empty in
  let (qf_pre, phi) = normalize srk phi in
  let qf_pre =
    (List.map (fun k -> (`Exists, k)) (Symbol.Set.elements constants))@qf_pre
  in
  match simsat_forward_core srk qf_pre phi with
  | `Sat _ -> `Sat
  | `Unsat _ -> `Unsat
  | `Unknown -> `Unknown

let maximize_feasible srk phi t =
  let objective_constants = fold_constants Symbol.Set.add t Symbol.Set.empty in
  let constants = fold_constants Symbol.Set.add phi objective_constants in
  let (qf_pre, phi) = normalize srk phi in
  let qf_pre =
    ((List.map (fun k -> (`Exists, k)) (Symbol.Set.elements constants))@qf_pre)
  in

  (* First, check if the objective function is unbounded.  This is done by
     checking satisfiability of the formula:
       forall i. exists ks. phi /\ t >= i
  *)
  let objective = mk_symbol srk ~name:"objective" `TyReal in
  let qf_pre_unbounded = (`Forall, objective)::qf_pre in
  let phi_unbounded =
    mk_and srk [
      phi;
      mk_leq srk (mk_sub srk (mk_const srk objective) t) (mk_real srk QQ.zero)
    ]
  in
  let not_phi_unbounded =
    snd (normalize srk (mk_not srk phi_unbounded))
  in
  (* Always select [[objective]](m) as the value of objective *)
  let select_term m x phi =
    if x = objective then
      Skeleton.MReal (const_linterm (Interpretation.real m x))
    else
      match typ_symbol srk x with
      | `TyInt -> Skeleton.MInt (select_int_term srk m x phi)
      | `TyReal -> Skeleton.MReal (select_real_term srk m x phi)
      | `TyBool -> Skeleton.MBool (Interpretation.bool m x)
      | `TyFun (_, _) -> assert false
  in
  CSS.max_improve_rounds := 1;
  let init =
    CSS.initialize_pair select_term srk qf_pre_unbounded phi_unbounded
  in
  match init with
  | `Unsat -> `MinusInfinity
  | `Unknown -> `Unknown
  | `Sat (sat_ctx, unsat_ctx) ->
    (* Skolem constant associated with the (universally quantified) objective
       bound *)
    let objective_skolem =
      match sat_ctx.CSS.skeleton with
      | Skeleton.SForall (_, sk, _) -> sk
      | _ -> assert false
    in
    let rec check_bound bound =
      begin
        match bound with
        | None -> ()
        | Some b ->
          CSS.reset unsat_ctx;
          Smt.Solver.add sat_ctx.CSS.solver [
            mk_lt srk (mk_const srk objective_skolem) (mk_real srk b)
          ]
      end;
      match CSS.is_sat select_term sat_ctx unsat_ctx with
      | `Unknown -> `Unknown
      | `Sat ->
        begin match bound with
          | Some b -> `Bounded b
          | None -> `Infinity
        end
      | `Unsat ->

        (* Find the largest constant which has been selected as an (UNSAT)
           move for the objective bound, and the associated sub-skeleton *)
        let (opt, opt_skeleton) = match unsat_ctx.CSS.skeleton with
          | Skeleton.SExists (_, mm) ->
            BatEnum.filter (fun (move, skeleton) ->
                let move_val = match Skeleton.const_of_move move with
                  | Some qq -> qq
                  | None -> assert false
                in
                let win =
                  let win_not_unbounded =
                    Skeleton.winning_formula srk skeleton not_phi_unbounded
                  in
                  mk_and
                    srk
                    [mk_not srk win_not_unbounded;
                     mk_eq srk (mk_real srk move_val) (mk_const srk objective)]
                in
                Smt.is_sat srk win = `Unsat)
              (Skeleton.MM.enum mm)
            /@ (fun (v, skeleton) -> match Skeleton.const_of_move v with
                | Some qq -> (qq, skeleton)
                | None -> assert false)
            |> BatEnum.reduce (fun (a, a_skeleton) (b, b_skeleton) ->
                if QQ.lt a b then (b, b_skeleton)
                else (a, a_skeleton))
          | _ -> assert false
        in

        logf "Objective function is bounded by %a" QQ.pp opt;

        (* Get the negation of the winning formula for SAT corresponding to
           the sub-skeleton rooted below all of the constant symbols which
           appear in the objective.  This formula is weaker than phi, and the
           constant symbols in the objective are not bound. *)
        let bounded_phi =
          let open Skeleton in
          let rec go skeleton =
            match skeleton with
            | SEmpty -> SEmpty
            | SForall (k, sk, subskeleton) ->
              if Symbol.Set.mem k objective_constants then go subskeleton
              else skeleton
            | SExists (_, _) -> skeleton
          in
          (Skeleton.winning_formula srk (go opt_skeleton) not_phi_unbounded)
          |> mk_not srk
        in
        logf "Bounded phi:@\n%a" (Formula.pp srk) bounded_phi;
        begin match SrkZ3.optimize_box srk bounded_phi [t] with
          | `Unknown ->
            Log.errorf "Failed to optimize - returning conservative bound";
            begin match bound with
              | Some b -> `Bounded b
              | None -> `Infinity
            end
          | `Sat [ivl] ->
            begin match bound, Interval.upper ivl with
              | Some b, Some x ->
                logf "Bound %a --> %a" QQ.pp b QQ.pp x;
                assert (QQ.lt x b)
              | _, None -> assert false
              | None, _ -> ()
            end;
            check_bound (Interval.upper ivl)
          | `Unsat | `Sat _ -> assert false
        end
    in
    check_bound None

let maximize srk phi t =
  match simsat srk phi with
  | `Sat -> maximize_feasible srk phi t
  | `Unsat -> `MinusInfinity
  | `Unknown -> `Unknown

exception Unknown
let qe_mbp srk phi =
  let (qf_pre, phi) = normalize srk phi in
  let phi = eliminate_ite srk phi in
  let exists x phi =
    let solver = Smt.mk_solver srk in
    let disjuncts = ref [] in
    let rec loop () =
      match Smt.Solver.get_model solver with
      | `Sat m ->
        let implicant =
          match select_implicant srk m phi with
          | Some x -> x
          | None -> assert false
        in

        let vt = mbp_virtual_term srk m x implicant in
        let psi = virtual_substitution srk x vt phi in
        disjuncts := psi::(!disjuncts);
        Smt.Solver.add solver [mk_not srk psi];
        loop ()
      | `Unsat -> mk_or srk (!disjuncts)
      | `Unknown -> raise Unknown
    in
    Smt.Solver.add solver [phi];
    loop ()
  in
  List.fold_right
    (fun (qt, x) phi ->
       match qt with
       | `Exists ->
         exists x (snd (normalize srk phi))
       | `Forall ->
         mk_not srk (exists x (snd (normalize srk (mk_not srk phi)))))
    qf_pre
    phi

let mbp ?(dnf=false) srk exists phi =
  let phi = eliminate_ite srk phi in
  let phi = rewrite srk ~down:(nnf_rewriter srk) phi in
  let project =
    Symbol.Set.filter (not % exists) (symbols phi)
  in
  let solver = Smt.mk_solver ~theory:"QF_LIA" srk in
  let disjuncts = ref [] in
  let is_true phi =
    match Formula.destruct srk phi with
    | `Tru -> true
    | _ -> false
  in
  let rec loop () =
    match Smt.Solver.get_model solver with
    | `Sat interp ->
      let implicant =
        match select_implicant srk interp phi with
        | Some x -> x
        | None -> assert false
      in
      let (vt_map, implicant') =
        Symbol.Set.fold (fun s (vt_map, implicant) ->
            let vt = select_int_term srk interp s implicant in

            (* floor(term/div) + offset ~> (term - ([[term]] mod div))/div + offset,
               and add constraint that div | (term - ([[term]] mod div)) *)
            let term_val =
              let term_qq = evaluate_linterm (Interpretation.real interp) vt.term in
              match QQ.to_zz term_qq with
              | None -> assert false
              | Some zz -> zz
            in
            let remainder =
              Mpzf.fdiv_r term_val (ZZ.of_int vt.divisor)
            in
            let numerator =
              V.add_term (QQ.of_zz (ZZ.negate remainder)) const_dim vt.term
            in
            let replacement =
              V.scalar_mul (QQ.inverse (QQ.of_int vt.divisor)) numerator
              |> V.add_term (QQ.of_zz vt.offset) const_dim
              |> of_linterm srk
            in

            let subst =
              substitute_const srk
                (fun p -> if p = s then replacement else mk_const srk p)
            in
            let divides = mk_divides srk (ZZ.of_int vt.divisor) numerator in
            let implicant =
              BatList.filter (not % is_true) (divides::(List.map subst implicant))
            in
            let subst' =
              substitute_const srk
                (fun p -> if p = s then replacement else mk_const srk p)
            in
            let vt_map = Symbol.Map.map subst' vt_map in
            (Symbol.Map.add s (term_of_virtual_term srk vt) vt_map,
             implicant))
          project
          (Symbol.Map.empty, implicant)
      in
      let disjunct =
        substitute_const
          srk
          (fun s ->
             try Symbol.Map.find s vt_map
             with Not_found -> mk_const srk s)
          (if dnf then (mk_and srk implicant) else phi)
      in
      disjuncts := disjunct::(!disjuncts);
      Smt.Solver.add solver [mk_not srk disjunct];
      loop ()
    | `Unsat -> mk_or srk (!disjuncts)
    | `Unknown -> raise Unknown
  in
  Smt.Solver.add solver [phi];
  loop ()

let easy_sat srk phi =
  let constants = fold_constants Symbol.Set.add phi Symbol.Set.empty in
  let (qf_pre, phi) = normalize srk phi in
  let qf_pre =
    (List.map (fun k -> (`Exists, k)) (Symbol.Set.elements constants))@qf_pre
  in
  let select_term model x phi =
    match typ_symbol srk x with
    | `TyInt -> Skeleton.MInt (select_int_term srk model x phi)
    | `TyReal -> Skeleton.MReal (select_real_term srk model x phi)
    | `TyBool -> Skeleton.MBool (Interpretation.bool model x)
    | `TyFun (_, _) -> assert false
  in
  match CSS.initialize_pair select_term srk qf_pre phi with
  | `Unsat -> `Unsat
  | `Unknown -> `Unknown
  | `Sat (sat_ctx, unsat_ctx) ->
    match CSS.get_counter_strategy select_term sat_ctx with
    | `Unsat -> `Sat
    | `Unknown -> `Unknown
    | `Sat _ -> `Unknown


type 'a strategy = Strategy of ('a formula * Skeleton.move * 'a strategy) list

let rec pp_strategy srk formatter (Strategy xs) =
  let open Format in
  let pp_sep formatter () = Format.fprintf formatter "@;" in
  let rec pp formatter = function
    | (Strategy []) -> ()
    | (Strategy xs) ->
      fprintf formatter "@;  @[<v 0>%a@]"
        (SrkUtil.pp_print_enum_nobox ~pp_sep pp_elt)
        (BatList.enum xs)
  and pp_elt formatter (guard, move, sub_strategy) =
    fprintf formatter "%a --> %a%a"
      (Formula.pp srk) guard
      (Skeleton.pp_move srk) move
      pp sub_strategy
  in
  fprintf formatter "@[<v 0>%a@]"
    (SrkUtil.pp_print_enum_nobox ~pp_sep pp_elt)
    (BatList.enum xs)

let show_strategy srk = SrkUtil.mk_show (pp_strategy srk)

(* Extract a winning strategy from a skeleton *)
let extract_strategy srk skeleton phi =
  let open Skeleton in
  let z3 = Z3.mk_context [] in
  let rec go subst = function
    | SEmpty ->
      let psi = mk_not srk (List.fold_left (fun a f -> f a) phi subst) in
      SrkZ3.z3_of_formula srk z3 psi
    | SForall (k, sk, skeleton) ->
      let sk_const = mk_const srk sk in
      let replace =
        substitute_const srk
          (fun sym -> if k = sym then sk_const else mk_const srk sym)
      in
      go (replace::subst) skeleton
    | SExists (k, mm) ->
      MM.enum mm
      /@ (fun (move, skeleton) ->
          go ((substitute srk k move)::subst) skeleton
          |> Z3.Interpolation.mk_interpolant z3)
      |> BatList.of_enum
      |> Z3.Boolean.mk_and z3
  in
  let pattern = go [] skeleton in
  let params = Z3.Params.mk_params z3 in
  match Z3.Interpolation.compute_interpolant z3 pattern params with
  | (_, Some interp, None) ->
    let rec go interp = function
      | SEmpty -> (interp, Strategy [])
      | SForall (k, sk, skeleton) ->
        let replacement = mk_const srk k in
        let subst x =
          if x = sk then replacement else mk_const srk x
        in
        go (List.map (substitute_const srk subst) interp) skeleton
      | SExists (k, mm) ->
        BatEnum.fold (fun (interp, strategy) (move, skeleton) ->
            match go interp skeleton with
            | ([], _) -> assert false
            | ((guard::interp), sub_strategy) ->
              let guard = mk_not srk guard in
              (interp, (guard, move, sub_strategy)::strategy))
          (interp, [])
          (MM.enum mm)
        |> (fun (interp, xs) -> (interp, Strategy xs))
    in
    let (interp, strategy) =
      go (List.map (SrkZ3.formula_of_z3 srk) interp) skeleton
    in
    assert (interp == []);
    strategy
  | (_, None, Some _) -> assert false
  | (_, _, _) -> assert false

let winning_strategy srk qf_pre phi =
  match simsat_forward_core srk qf_pre phi with
  | `Sat skeleton ->
    logf "Formula is SAT.  Extracting strategy.";
    `Sat (extract_strategy srk skeleton phi)
  | `Unsat skeleton ->
    logf "Formula is UNSAT.  Extracting strategy.";
    `Unsat (extract_strategy srk skeleton (mk_not srk phi))
  | `Unknown -> `Unknown

let check_strategy srk qf_pre phi strategy =
  (* go qf_pre strategy computes a formula whose models correspond to playing
     phi according to the strategy *)
  let rec go qf_pre (Strategy xs) =
    match qf_pre with
    | [] ->
      assert (xs = []);
      mk_true srk
    | (`Exists, k)::qf_pre ->
      let has_move =
        xs |> List.map (fun (guard, move, sub_strategy) ->
            let move_formula =
              let open Skeleton in
              match move with
              | MInt vt ->
                mk_eq srk (mk_const srk k) (term_of_virtual_term srk vt)
              | MReal linterm ->
                mk_eq srk (mk_const srk k) (of_linterm srk linterm)
              | MBool true -> mk_const srk k
              | MBool false -> mk_not srk (mk_const srk k)
            in
            mk_and srk [guard; move_formula; go qf_pre sub_strategy])
        |> mk_or srk
      in
      let no_move =
        xs |> List.map (fun (guard, _, _) -> mk_not srk guard) |> mk_and srk
      in
      mk_or srk [has_move; no_move]
    | (`Forall, _)::qf_pre -> go qf_pre (Strategy xs)
  in
  let strategy_formula = go qf_pre strategy in
  Smt.is_sat srk (mk_and srk [strategy_formula; mk_not srk phi]) = `Unsat

(* Given an interpretation M and a cube C with M |= C, find a cube C'
   such that M |= C' |= C, and C does not contain any floor terms. *)
let specialize_floor_cube srk model cube =
  let div_constraints = ref [] in
  let add_div_constraint divisor term =
    let div =
      mk_eq srk (mk_mod srk term (mk_real srk (QQ.of_zz divisor))) (mk_real srk QQ.zero)
    in
    div_constraints := div::(!div_constraints)
  in
  let replace_floor expr = match destruct srk expr with
    | `Unop (`Floor, t) -> begin match Term.destruct srk t with
        | `Binop (`Div, dividend, divisor) -> begin match Term.destruct srk divisor with
            | `Real k ->
              if QQ.equal k QQ.zero then assert false;

              let (divisor, multiplier) = QQ.to_zzfrac k in
              let dividend = mk_mul srk [mk_real srk (QQ.of_zz multiplier); dividend] in
              let remainder =
                QQ.modulo (Interpretation.evaluate_term model dividend) (QQ.of_zz divisor)
              in
              let dividend' = mk_sub srk dividend (mk_real srk remainder) in
              let div = mk_div srk dividend' (mk_real srk (QQ.of_zz divisor)) in
              add_div_constraint divisor dividend';
              (div :> ('a,typ_fo) expr)
            | _ -> invalid_arg "select_floor_cube: ill-formed floor"
          end
        | _ -> invalid_arg "select_floor_cube: ill-formed floor"
      end
    | _ -> expr
  in
  let cube' = List.map (rewrite srk ~up:replace_floor) cube in
  (!div_constraints)@cube'

(* Loos-Weispfenning virtual terms, plus a virtual term CUnknown
   indicating failure of virtual term selection.  Substituting
   CUnknown into an atom replaces it with true, resulting in
   over-approximate quantifier elimination. *)
type 'a cover_virtual_term =
  | CMinusInfinity
  | CPlusEpsilon of 'a term
  | CTerm of 'a term
  | CUnknown

let pp_cover_virtual_term srk formatter =
  function
  | CMinusInfinity -> Format.pp_print_string formatter "-oo"
  | CPlusEpsilon t ->
    Format.fprintf formatter "%a + epsilon" (Term.pp srk) t
  | CTerm t -> Term.pp srk formatter t
  | CUnknown -> Format.pp_print_string formatter "??"

let cover_virtual_term srk interp x atoms =
  let merge lower lower' =
    match lower, lower' with
    | None, x | x, None -> x
    | Some (lower, lower_val), Some (lower', lower_val') ->
      if QQ.lt lower_val lower_val' then
        Some (lower', lower_val')
      else
        Some (lower, lower_val)
  in
  let get_equal_term atom =
    match Interpretation.destruct_atom srk atom with
    | `Literal (_, _) -> None
    | `Comparison (`Lt, s, t) -> None
    | `Comparison (_, s, t) ->
      let sval = Interpretation.evaluate_term interp s in
      let tval = Interpretation.evaluate_term interp t in
      if QQ.equal sval tval then
        match SrkSimplify.isolate_linear srk x (mk_sub srk s t) with
        | Some (a, b) when not (QQ.equal a QQ.zero) ->
          let term =
            mk_mul srk [mk_real srk (QQ.inverse (QQ.negate a)); b]
          in
          if typ_symbol srk x = `TyInt && expr_typ srk term = `TyReal then
            Some (mk_floor srk term)
          else
            Some term
        | _ -> None
      else
        None
  in
  let get_vt atom =
    match Interpretation.destruct_atom srk atom with
    | `Literal (_, _) -> None
    | `Comparison (op, s, t) ->
      match SrkSimplify.isolate_linear srk x (mk_sub srk s t) with
      | None -> raise Nonlinear
      | Some (a, b) when QQ.lt a QQ.zero ->
        let b_over_a = mk_mul srk [mk_real srk (QQ.inverse (QQ.negate a)); b] in
        let b_over_a_val = Interpretation.evaluate_term interp b_over_a in
        Some (b_over_a, b_over_a_val)
      | _ -> None
  in
  try CTerm (BatList.find_map get_equal_term atoms)
  with Not_found ->
    (try
       begin match List.fold_left merge None (List.map get_vt atoms) with
         | Some (lower, _) -> CPlusEpsilon lower
         | None -> CMinusInfinity
       end
     with Nonlinear -> CUnknown)

let cover_virtual_substitution srk x virtual_term phi =
  let zero = mk_real srk QQ.zero in
  let replace_atom op s t =
    assert (Term.equal zero (mk_real srk QQ.zero));
    match op, SrkSimplify.isolate_linear srk x (mk_sub srk s t), virtual_term with
    | (_, None, _) -> mk_true srk
    | (`Leq, Some (a, _), _) when QQ.equal a QQ.zero ->
      mk_leq srk s t
    | (`Lt, Some (a, _), _) when QQ.equal a QQ.zero ->
      mk_lt srk s t
    | (`Eq, Some (a, _), _) when QQ.equal a QQ.zero ->
      mk_eq srk s t
    | (`Eq, Some (a, _), CPlusEpsilon _)
    | (`Eq, Some (a, _), CMinusInfinity) -> mk_false srk
    | (_, Some (a, _), CMinusInfinity) ->
      if QQ.lt a QQ.zero then mk_false srk
      else mk_true srk
    | (_, Some (a, b), CPlusEpsilon t) ->
        (* a(t+epsilon) + b <= 0 *)
      if QQ.lt a QQ.zero then
        mk_leq srk (mk_add srk [mk_mul srk [mk_real srk a; t]; b]) zero
      else
        mk_lt srk (mk_add srk [mk_mul srk [mk_real srk a; t]; b]) zero
    | (_, _, _) -> assert false
  in
  match virtual_term with
  | CTerm term ->
    let subst s =
      if s = x then term else mk_const srk s
    in
    substitute_const srk subst phi
  | CUnknown ->
    let drop expr =
      match destruct srk expr with
      | `Atom (_, _, _) ->
        if Symbol.Set.mem x (symbols expr) then
          (mk_true srk :> ('a, typ_fo) expr)
        else
          expr
      | _ -> expr
    in
    rewrite srk ~up:drop phi
  | _ ->
    map_atoms srk replace_atom phi

let mbp_cover ?(dnf=true) srk exists phi =
  let phi = eliminate_ite srk phi in
  let phi = rewrite srk ~down:(nnf_rewriter srk) phi in
  let project =
    Symbol.Set.filter (not % exists) (symbols phi)
  in
  let phi = eliminate_ite srk phi in
  let solver = Smt.mk_solver srk in
  let disjuncts = ref [] in
  let rec loop () =
    match Smt.Solver.get_model solver with
    | `Sat m ->
      let implicant =
        match select_implicant srk m phi with
        | Some x -> x
        | None -> assert false
      in
      let (implicant', psi) =
        Symbol.Set.fold (fun s (implicant, disjunct) ->
            let vt = cover_virtual_term srk m s implicant in
            logf "Found %a -> %a" (pp_symbol srk) s (pp_cover_virtual_term srk) vt;
            let implicant' =
              List.map (cover_virtual_substitution srk s vt) implicant
            in
            logf "Implicant' %a" (Formula.pp srk) (mk_and srk implicant');
            (implicant', cover_virtual_substitution srk s vt disjunct))
          project
          (implicant, if dnf then (mk_and srk implicant) else phi)
      in
      let psi = mk_and srk implicant' in

      disjuncts := psi::(!disjuncts);
      Smt.Solver.add solver [mk_not srk psi];
      loop ()
    | `Unsat -> mk_or srk (!disjuncts)
    | `Unknown -> raise Unknown
  in
  Smt.Solver.add solver [phi];
  loop ()

let local_project_cube srk exists model cube =
  (* Set of symbols to be projected *)
  let project =
    List.fold_left
      (fun set phi -> Symbol.Set.union set (Symbol.Set.filter (not % exists) (symbols phi)))
      Symbol.Set.empty
      cube
  in
  let is_true phi =
    match Formula.destruct srk phi with
    | `Tru -> true
    | _ -> false
  in

  Symbol.Set.fold (fun symbol cube ->
<<<<<<< HEAD
      match typ_symbol srk symbol with
      | `TyInt ->
        let (has_sym, no_sym) =
          List.partition (fun atom -> Symbol.Set.mem symbol (symbols atom)) cube
        in
        let vt = select_int_term srk model symbol has_sym in
        (* floor(term/div) + offset ~> (term - ([[term]] mod div))/div
           + offset, and add constraint that div | (term - ([[term]]
           mod div)) *)
        let term_val =
          let term_qq = evaluate_linterm (Interpretation.real model) vt.term in
          match QQ.to_zz term_qq with
          | None -> assert false
          | Some zz -> zz
        in
        let remainder =
          Mpzf.fdiv_r term_val (ZZ.of_int vt.divisor)
        in
        let numerator =
          V.add_term (QQ.of_zz (ZZ.negate remainder)) const_dim vt.term
        in
        let replacement =
          V.scalar_mul (QQ.inverse (QQ.of_int vt.divisor)) numerator
          |> V.add_term (QQ.of_zz vt.offset) const_dim
          |> of_linterm srk
        in

        let replace =
          substitute_const srk
            (fun p -> if p = symbol then replacement else mk_const srk p)
        in
        let divides = mk_divides srk (ZZ.of_int vt.divisor) numerator in
        no_sym@(BatList.filter (not % is_true) (divides::(List.map replace has_sym)))

      | `TyReal ->
        (* cube_nonlin atoms do not contain symbol; cube_lin atoms
           are linear *)
        let (cube_nonlin, cube_lin) =
          List.fold_left (fun (nonlinear, linear) atom ->
              match Interpretation.destruct_atom srk atom with
              | `Literal (_, _) -> (atom::nonlinear, linear)
              | `Comparison (op, s, t) ->
                try
                  ignore (linterm_of srk s);
                  ignore (linterm_of srk t);
                  (nonlinear, atom::linear)
                with Linear.Nonlinear ->
                  if Symbol.Set.mem symbol (symbols atom) then
                    (nonlinear, linear) (* drop atom *)
                  else
                    (atom::nonlinear, linear))
            ([], [])
            cube
        in
        let replacement =
          of_linterm srk (select_real_term srk model symbol cube_lin)
        in
        let replace =
          substitute_const srk
            (fun p -> if p = symbol then replacement else mk_const srk p)
        in
        let cube_lin' =
          BatList.filter_map (fun atom ->
              let atom' = replace atom in
              if is_true atom' then None else Some atom')
            cube_lin
        in
        cube_nonlin@cube_lin'

      | `TyBool ->
        let t = match Interpretation.bool model symbol with
          | true -> mk_true srk
          | false -> mk_false srk
        in
        let replace =
          substitute_const srk (fun p -> if p = symbol then t else mk_const srk p)
        in
        BatList.filter_map (fun atom ->
            let atom' = replace atom in
            if is_true atom' then None else Some atom')
          cube
      | `TyFun (_, _) -> invalid_arg "local_project_cube: Cannot project function symbols")
=======
      let vt = cover_virtual_term srk model symbol cube in
      List.map (cover_virtual_substitution srk symbol vt) cube
      |> List.filter (not % is_true))
>>>>>>> 292ebd16
    project
    cube<|MERGE_RESOLUTION|>--- conflicted
+++ resolved
@@ -2110,93 +2110,8 @@
   in
 
   Symbol.Set.fold (fun symbol cube ->
-<<<<<<< HEAD
-      match typ_symbol srk symbol with
-      | `TyInt ->
-        let (has_sym, no_sym) =
-          List.partition (fun atom -> Symbol.Set.mem symbol (symbols atom)) cube
-        in
-        let vt = select_int_term srk model symbol has_sym in
-        (* floor(term/div) + offset ~> (term - ([[term]] mod div))/div
-           + offset, and add constraint that div | (term - ([[term]]
-           mod div)) *)
-        let term_val =
-          let term_qq = evaluate_linterm (Interpretation.real model) vt.term in
-          match QQ.to_zz term_qq with
-          | None -> assert false
-          | Some zz -> zz
-        in
-        let remainder =
-          Mpzf.fdiv_r term_val (ZZ.of_int vt.divisor)
-        in
-        let numerator =
-          V.add_term (QQ.of_zz (ZZ.negate remainder)) const_dim vt.term
-        in
-        let replacement =
-          V.scalar_mul (QQ.inverse (QQ.of_int vt.divisor)) numerator
-          |> V.add_term (QQ.of_zz vt.offset) const_dim
-          |> of_linterm srk
-        in
-
-        let replace =
-          substitute_const srk
-            (fun p -> if p = symbol then replacement else mk_const srk p)
-        in
-        let divides = mk_divides srk (ZZ.of_int vt.divisor) numerator in
-        no_sym@(BatList.filter (not % is_true) (divides::(List.map replace has_sym)))
-
-      | `TyReal ->
-        (* cube_nonlin atoms do not contain symbol; cube_lin atoms
-           are linear *)
-        let (cube_nonlin, cube_lin) =
-          List.fold_left (fun (nonlinear, linear) atom ->
-              match Interpretation.destruct_atom srk atom with
-              | `Literal (_, _) -> (atom::nonlinear, linear)
-              | `Comparison (op, s, t) ->
-                try
-                  ignore (linterm_of srk s);
-                  ignore (linterm_of srk t);
-                  (nonlinear, atom::linear)
-                with Linear.Nonlinear ->
-                  if Symbol.Set.mem symbol (symbols atom) then
-                    (nonlinear, linear) (* drop atom *)
-                  else
-                    (atom::nonlinear, linear))
-            ([], [])
-            cube
-        in
-        let replacement =
-          of_linterm srk (select_real_term srk model symbol cube_lin)
-        in
-        let replace =
-          substitute_const srk
-            (fun p -> if p = symbol then replacement else mk_const srk p)
-        in
-        let cube_lin' =
-          BatList.filter_map (fun atom ->
-              let atom' = replace atom in
-              if is_true atom' then None else Some atom')
-            cube_lin
-        in
-        cube_nonlin@cube_lin'
-
-      | `TyBool ->
-        let t = match Interpretation.bool model symbol with
-          | true -> mk_true srk
-          | false -> mk_false srk
-        in
-        let replace =
-          substitute_const srk (fun p -> if p = symbol then t else mk_const srk p)
-        in
-        BatList.filter_map (fun atom ->
-            let atom' = replace atom in
-            if is_true atom' then None else Some atom')
-          cube
-      | `TyFun (_, _) -> invalid_arg "local_project_cube: Cannot project function symbols")
-=======
       let vt = cover_virtual_term srk model symbol cube in
       List.map (cover_virtual_substitution srk symbol vt) cube
       |> List.filter (not % is_true))
->>>>>>> 292ebd16
     project
     cube