# OASIS_START
<<<<<<< HEAD
# DO NOT EDIT (digest: 0cd7f95b5ca703a99466b8fabc5fb3ef)
=======
# DO NOT EDIT (digest: e0e019fb8deffee304b582921a6e360b)
>>>>>>> 36908e50
# Ignore VCS directories, you can use the same kind of rule outside
# OASIS_START/STOP if you want to exclude directories that contains
# useless stuff for the build process
true: annot, bin_annot
<**/.svn>: -traverse
<**/.svn>: not_hygienic
".bzr": -traverse
".bzr": not_hygienic
".hg": -traverse
".hg": not_hygienic
".git": -traverse
".git": not_hygienic
"_darcs": -traverse
"_darcs": not_hygienic
# Library apak
"apak/apak.cmxs": use_apak
"apak/weakDynArray.cmx": for-pack(Apak)
"apak/disjointSet.cmx": for-pack(Apak)
"apak/dll.cmx": for-pack(Apak)
"apak/enumeration.cmx": for-pack(Apak)
"apak/evalLink.cmx": for-pack(Apak)
"apak/extGraph.cmx": for-pack(Apak)
"apak/fixpoint.cmx": for-pack(Apak)
"apak/ka.cmx": for-pack(Apak)
"apak/lattice.cmx": for-pack(Apak)
"apak/log.cmx": for-pack(Apak)
"apak/loop.cmx": for-pack(Apak)
"apak/memo.cmx": for-pack(Apak)
"apak/monoid.cmx": for-pack(Apak)
"apak/pathexp.cmx": for-pack(Apak)
"apak/persistent.cmx": for-pack(Apak)
"apak/recGraph.cmx": for-pack(Apak)
"apak/semilattice.cmx": for-pack(Apak)
"apak/sese.cmx": for-pack(Apak)
"apak/sig.cmx": for-pack(Apak)
"apak/tagged.cmx": for-pack(Apak)
"apak/putil.cmx": for-pack(Apak)
# Executable test_apak
"apak/test_apak.byte": pkg_batteries
"apak/test_apak.byte": pkg_oUnit
"apak/test_apak.byte": pkg_ocamlgraph
"apak/test_apak.byte": pkg_ppx_deriving
"apak/test_apak.byte": pkg_ppx_deriving.ord
"apak/test_apak.byte": pkg_ppx_deriving.show
<apak/*.ml{,i,y}>: pkg_batteries
<apak/*.ml{,i,y}>: pkg_oUnit
<apak/*.ml{,i,y}>: pkg_ocamlgraph
<apak/*.ml{,i,y}>: pkg_ppx_deriving
<apak/*.ml{,i,y}>: pkg_ppx_deriving.ord
<apak/*.ml{,i,y}>: pkg_ppx_deriving.show
# Library ark
"ark/ark.cmxs": use_ark
"ark/arkUtil.cmx": for-pack(Ark)
"ark/qQ.cmx": for-pack(Ark)
"ark/zZ.cmx": for-pack(Ark)
"ark/syntax.cmx": for-pack(Ark)
"ark/interval.cmx": for-pack(Ark)
"ark/smt.cmx": for-pack(Ark)
"ark/arkZ3.cmx": for-pack(Ark)
"ark/arkMathsat.cmx": for-pack(Ark)
"ark/linear.cmx": for-pack(Ark)
"ark/polynomial.cmx": for-pack(Ark)
"ark/interpretation.cmx": for-pack(Ark)
"ark/arkApron.cmx": for-pack(Ark)
"ark/polyhedron.cmx": for-pack(Ark)
"ark/arkSimplify.cmx": for-pack(Ark)
"ark/abstract.cmx": for-pack(Ark)
"ark/nonlinear.cmx": for-pack(Ark)
"ark/coordinateSystem.cmx": for-pack(Ark)
"ark/wedge.cmx": for-pack(Ark)
"ark/quantifier.cmx": for-pack(Ark)
"ark/iteration.cmx": for-pack(Ark)
"ark/transition.cmx": for-pack(Ark)
"ark/bigO.cmx": for-pack(Ark)
# Executable test_ark
"ark/test_ark.native": pkg_Z3
"ark/test_ark.native": pkg_apron
"ark/test_ark.native": pkg_apron.boxMPQ
"ark/test_ark.native": pkg_apron.octMPQ
"ark/test_ark.native": pkg_apron.polkaMPQ
"ark/test_ark.native": pkg_batteries
"ark/test_ark.native": pkg_camlidl
"ark/test_ark.native": pkg_gmp
"ark/test_ark.native": pkg_mathsat
"ark/test_ark.native": pkg_oUnit
"ark/test_ark.native": pkg_ocamlgraph
"ark/test_ark.native": pkg_ocrs
"ark/test_ark.native": pkg_ppx_deriving
"ark/test_ark.native": pkg_ppx_deriving.ord
"ark/test_ark.native": pkg_ppx_deriving.show
"ark/test_ark.native": use_apak
<ark/*.ml{,i,y}>: pkg_oUnit
# Library libduet
"duet/libduet.cmxs": use_libduet
"duet/core.cmx": for-pack(Libduet)
"duet/cmdLine.cmx": for-pack(Libduet)
"duet/cfgIr.cmx": for-pack(Libduet)
"duet/pointerAnalysis.cmx": for-pack(Libduet)
"duet/afg.cmx": for-pack(Libduet)
"duet/ast.cmx": for-pack(Libduet)
"duet/hlir.cmx": for-pack(Libduet)
"duet/translateCbp.cmx": for-pack(Libduet)
"duet/translateCil.cmx": for-pack(Libduet)
<duet/*.ml{,i,y}>: oasis_library_libduet_ccopt
# Executable arktop
"ark/arkTop.native": pkg_Z3
"ark/arkTop.native": pkg_apron
"ark/arkTop.native": pkg_apron.boxMPQ
"ark/arkTop.native": pkg_apron.octMPQ
"ark/arkTop.native": pkg_apron.polkaMPQ
"ark/arkTop.native": pkg_batteries
"ark/arkTop.native": pkg_camlidl
"ark/arkTop.native": pkg_gmp
"ark/arkTop.native": pkg_mathsat
"ark/arkTop.native": pkg_ocamlgraph
"ark/arkTop.native": pkg_ocrs
"ark/arkTop.native": pkg_ppx_deriving
"ark/arkTop.native": pkg_ppx_deriving.ord
"ark/arkTop.native": pkg_ppx_deriving.show
"ark/arkTop.native": use_apak
<ark/*.ml{,i,y}>: pkg_Z3
<ark/*.ml{,i,y}>: pkg_apron
<ark/*.ml{,i,y}>: pkg_apron.boxMPQ
<ark/*.ml{,i,y}>: pkg_apron.octMPQ
<ark/*.ml{,i,y}>: pkg_apron.polkaMPQ
<ark/*.ml{,i,y}>: pkg_batteries
<ark/*.ml{,i,y}>: pkg_camlidl
<ark/*.ml{,i,y}>: pkg_gmp
<ark/*.ml{,i,y}>: pkg_mathsat
<ark/*.ml{,i,y}>: pkg_ocamlgraph
<ark/*.ml{,i,y}>: pkg_ocrs
<ark/*.ml{,i,y}>: pkg_ppx_deriving
<ark/*.ml{,i,y}>: pkg_ppx_deriving.ord
<ark/*.ml{,i,y}>: pkg_ppx_deriving.show
<ark/*.ml{,i,y}>: use_apak
# Library pa
"pa/pa.cmxs": use_pa
"pa/paSmt.cmx": for-pack(Pa)
"pa/paFormula.cmx": for-pack(Pa)
"pa/struct.cmx": for-pack(Pa)
"pa/predicateAutomata.cmx": for-pack(Pa)
<pa/*.ml{,i,y}>: pkg_Z3
<pa/*.ml{,i,y}>: pkg_batteries
<pa/*.ml{,i,y}>: pkg_ocamlgraph
<pa/*.ml{,i,y}>: pkg_ppx_deriving
<pa/*.ml{,i,y}>: pkg_ppx_deriving.ord
<pa/*.ml{,i,y}>: pkg_ppx_deriving.show
<pa/*.ml{,i,y}>: use_apak
# Executable test_patools
"patools/test_patools.native": pkg_Z3
"patools/test_patools.native": pkg_batteries
"patools/test_patools.native": pkg_oUnit
"patools/test_patools.native": pkg_ocamlgraph
"patools/test_patools.native": pkg_ppx_deriving
"patools/test_patools.native": pkg_ppx_deriving.ord
"patools/test_patools.native": pkg_ppx_deriving.show
"patools/test_patools.native": use_apak
"patools/test_patools.native": use_pa
<patools/*.ml{,i,y}>: pkg_oUnit
# Executable patools
<patools/*.ml{,i,y}>: oasis_executable_patools_ccopt
"patools/patools.native": pkg_Z3
"patools/patools.native": pkg_batteries
"patools/patools.native": pkg_ocamlgraph
"patools/patools.native": pkg_ppx_deriving
"patools/patools.native": pkg_ppx_deriving.ord
"patools/patools.native": pkg_ppx_deriving.show
"patools/patools.native": use_apak
"patools/patools.native": use_pa
<patools/*.ml{,i,y}>: pkg_Z3
<patools/*.ml{,i,y}>: pkg_batteries
<patools/*.ml{,i,y}>: pkg_ocamlgraph
<patools/*.ml{,i,y}>: pkg_ppx_deriving
<patools/*.ml{,i,y}>: pkg_ppx_deriving.ord
<patools/*.ml{,i,y}>: pkg_ppx_deriving.show
<patools/*.ml{,i,y}>: use_apak
<patools/*.ml{,i,y}>: use_pa
# Executable duet
"duet/duet.native": pkg_Z3
"duet/duet.native": pkg_apron
"duet/duet.native": pkg_apron.boxMPQ
"duet/duet.native": pkg_apron.octMPQ
"duet/duet.native": pkg_apron.polkaMPQ
"duet/duet.native": pkg_batteries
"duet/duet.native": pkg_camlidl
"duet/duet.native": pkg_cil
"duet/duet.native": pkg_cil.default-features
"duet/duet.native": pkg_gmp
"duet/duet.native": pkg_mathsat
"duet/duet.native": pkg_ocamlgraph
"duet/duet.native": pkg_ocrs
"duet/duet.native": pkg_ppx_deriving
"duet/duet.native": pkg_ppx_deriving.ord
"duet/duet.native": pkg_ppx_deriving.show
"duet/duet.native": use_apak
"duet/duet.native": use_ark
"duet/duet.native": use_pa
<duet/*.ml{,i,y}>: pkg_Z3
<duet/*.ml{,i,y}>: pkg_apron
<duet/*.ml{,i,y}>: pkg_apron.boxMPQ
<duet/*.ml{,i,y}>: pkg_apron.octMPQ
<duet/*.ml{,i,y}>: pkg_apron.polkaMPQ
<duet/*.ml{,i,y}>: pkg_batteries
<duet/*.ml{,i,y}>: pkg_camlidl
<duet/*.ml{,i,y}>: pkg_cil
<duet/*.ml{,i,y}>: pkg_cil.default-features
<duet/*.ml{,i,y}>: pkg_gmp
<duet/*.ml{,i,y}>: pkg_mathsat
<duet/*.ml{,i,y}>: pkg_ocamlgraph
<duet/*.ml{,i,y}>: pkg_ocrs
<duet/*.ml{,i,y}>: pkg_ppx_deriving
<duet/*.ml{,i,y}>: pkg_ppx_deriving.ord
<duet/*.ml{,i,y}>: pkg_ppx_deriving.show
<duet/*.ml{,i,y}>: use_apak
<duet/*.ml{,i,y}>: use_ark
<duet/*.ml{,i,y}>: use_pa
# OASIS_STOP
"lib": not_hygienic
true: use_menhir<|MERGE_RESOLUTION|>--- conflicted
+++ resolved
@@ -1,9 +1,5 @@
 # OASIS_START
-<<<<<<< HEAD
-# DO NOT EDIT (digest: 0cd7f95b5ca703a99466b8fabc5fb3ef)
-=======
-# DO NOT EDIT (digest: e0e019fb8deffee304b582921a6e360b)
->>>>>>> 36908e50
+# DO NOT EDIT (digest: 4edd5fa723a4183fa198467dc7b70c50)
 # Ignore VCS directories, you can use the same kind of rule outside
 # OASIS_START/STOP if you want to exclude directories that contains
 # useless stuff for the build process
