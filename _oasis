--- conflicted
+++ resolved
@@ -64,13 +64,8 @@
   Path:       pa
   Pack: true
   FindlibName:      pa
-<<<<<<< HEAD
   InternalModules:  PaSmt, PaFormula, Struct, PredicateAutomata, Matching
-  BuildDepends: ppx_deriving, ppx_deriving.show, ppx_deriving.ord, apak, Z3, matchingCC
-=======
-  InternalModules:  PaSmt, PaFormula, Struct, PredicateAutomata
-  BuildDepends: batteries, ppx_deriving, ppx_deriving.show, ppx_deriving.ord, ark, Z3
->>>>>>> 5915b338
+  BuildDepends: ppx_deriving, ppx_deriving.show, ppx_deriving.ord, ark, Z3, matchingCC
   Install:          false
   XMETADescription: Predicate Automata tools
 
@@ -83,11 +78,7 @@
 
 Executable patools
   Path:       patools
-<<<<<<< HEAD
-  BuildDepends: ppx_deriving, ppx_deriving.show, ppx_deriving.ord, apak, Z3, pa, matchingCC
-=======
-  BuildDepends: batteries, ppx_deriving, ppx_deriving.show, ppx_deriving.ord, ark, Z3, apron, apron.boxMPQ, apron.octMPQ, apron.polkaMPQ, pa
->>>>>>> 5915b338
+  BuildDepends: ppx_deriving, ppx_deriving.show, ppx_deriving.ord, ark, apron, apron.boxMPQ, apron.octMPQ, apron.polkaMPQ, Z3, pa, matchingCC
   MainIs: patools.ml
   CCOpt: -annot
   CompiledObject: native
@@ -95,11 +86,7 @@
 Executable duet
   Path:           duet
   MainIs:         duet.ml
-<<<<<<< HEAD
-  BuildDepends:   ppx_deriving, ppx_deriving.show, ppx_deriving.ord, apak, gmp, camlidl, apron, apron.boxMPQ, apron.octMPQ, apron.polkaMPQ, Z3, ark, cil, cil.default-features, pa, matchingCC
-=======
-  BuildDepends:   batteries, ppx_deriving, ppx_deriving.show, ppx_deriving.ord, gmp, camlidl, apron, apron.boxMPQ, apron.octMPQ, apron.polkaMPQ, Z3, ark, apak, cil, cil.default-features, pa, ocrs
->>>>>>> 5915b338
+  BuildDepends:   batteries, ppx_deriving, ppx_deriving.show, ppx_deriving.ord, gmp, camlidl, apron, apron.boxMPQ, apron.octMPQ, apron.polkaMPQ, Z3, ark, apak, cil, cil.default-features, pa, matchingCC, ocrs
   CompiledObject: native
   Install:        false
 
