--- conflicted
+++ resolved
@@ -420,7 +420,7 @@
       | Variable v -> mk_def (Assign (v, Havoc typ))
       | Deref expr ->
         let tmp =
-          CfgIr.mk_local_var ctx.ctx_func "__tmp" (Expr.get_type expr)
+          CfgIr.mk_local_var ctx.ctx_func "__tmp" (Aexpr.get_type expr)
         in
         mk_seq
           (mk_def (Assign (tmp, Havoc typ)))
@@ -486,11 +486,7 @@
       | ("__VERIFIER_nondet_uint", Some lhs, []) ->
         let havoc = mk_havoc lhs (Concrete (Int unknown_width)) in
         let assume =
-<<<<<<< HEAD
-          mk_def (Assume (Atom (Le, Expr.zero, AccessPath lhs)))
-=======
-          mk_def (Assume (Atom (Le, Aexpr.zero, AccessPath (Variable v))))
->>>>>>> 6e4eb8d8
+          mk_def (Assume (Atom (Le, Aexpr.zero, AccessPath lhs)))
         in
         mk_seq havoc assume
 
