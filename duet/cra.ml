--- conflicted
+++ resolved
@@ -120,60 +120,6 @@
 
 module K = struct
   include Transition.Make(Ctx)(V)
-<<<<<<< HEAD
-=======
-  open Iteration
-  open SolvablePolynomial
-  module SPOne = SumWedge (SolvablePolynomial) (SolvablePolynomialOne) ()
-  module SPPeriodicRational = SumWedge (SPOne) (SolvablePolynomialPeriodicRational) ()
-  module SPG = ProductWedge (SPPeriodicRational) (WedgeGuard)
-  module SPSplit = Sum (SPG) (Split(SPG)) ()
-  module VasSwitch = Sum (Vas)(Vass)()
-  module Vas_P = Product(VasSwitch)(Product(WedgeGuard)(LinearRecurrenceInequation))
-  module D = Sum(SPSplit)(Vas_P)()
-  (* module I = Iter(MakeDomain(D)) *)
-  module I = Iter(MakeDomain(Product(LinearRecurrenceInequation)(PolyhedronGuard)))
-
-  let star x =
-    let star x =
-      let abstract = I.alpha x in
-      logf "Loop abstraction:@\n%a" I.pp abstract;
-      I.closure abstract
-    in
-    Log.time "cra.star" star x
-
-  let add x y =
-    if is_zero x then y
-    else if is_zero y then x
-    else add x y
-
-  let mul x y =
-    if is_zero x || is_zero y then zero
-    else if is_one x then y
-    else if is_one y then x
-    else mul x y
-end
-
-module KMonotone = struct
-  include Transition.Make(Ctx)(V)
-  open Iteration
-  open SolvablePolynomial
-  module SPOne = SumWedge (SolvablePolynomial) (SolvablePolynomialOne) ()
-  module SPPeriodicRational = SumWedge (SPOne) (SolvablePolynomialPeriodicRational) ()
-  module SPG = ProductWedge (SPPeriodicRational) (WedgeGuard)
-  module SPSplit = Sum (SPG) (Split(SPG)) ()
-  module VasSwitch = Sum (Vas)(Vass)()
-  module Vas_P = Product(VasSwitch)(Product(WedgeGuard)(LinearRecurrenceInequation))
-  module D = Sum(SPSplit)(Vas_P)()
-  module I = Iter(MakeDomain(Product(LinearRecurrenceInequation)(PolyhedronGuard))) 
-  let star x =
-    let star x =
-      let abstract = I.alpha x in
-      logf "Loop abstraction:@\n%a" I.pp abstract;
-      I.closure abstract
-    in
-    Log.time "cra.star" star x
->>>>>>> b3a56b09
 
   let add x y =
     if is_zero x then y
@@ -751,43 +697,33 @@
     end
   | _ -> assert false
 
-let omega_algebra = 
-let open WeightedGraph in
-{
-
-  (** over-approximate possibly non-terminating conditions for a transition *)
-  omega = (fun transition -> 
-  begin
-    let x_xp, formula = K.to_transition_formula transition in
-    let exists =
-        let post_symbols =
-          List.fold_left
-            (fun set (_, sym') -> Syntax.Symbol.Set.add sym' set)
-            Syntax.Symbol.Set.empty
-            x_xp
-        in
-        fun x ->
-          match V.of_symbol x with
-          | Some _ -> true
-        | None -> Syntax.Symbol.Set.mem x post_symbols
-      in
-    let result = TLLRF.compute_swf srk exists x_xp formula in
-    match result with
-    | TLLRF.ProvedToTerminate -> Syntax.mk_false srk
-    | _ -> let cond = TDTA.compute_swf_via_DTA srk exists x_xp formula in
-    cond
-    end
-    );
-
-  (** combining possibly non-terminating conditions for multiple paths *)
-  omega_add = (fun cond1 cond2 -> Syntax.mk_or srk [cond1; cond2]);
-
-  (** propagate state formula through a transition *)
-  omega_mul = (fun transition state -> 
-    let t = K.mul transition (K.assume state) in
-      K.guard t
-  )
-}  
+let omega_algebra =  function
+  | `Omega transition ->
+     (** over-approximate possibly non-terminating conditions for a transition *)
+     begin
+       let x_xp, formula = K.to_transition_formula transition in
+       let exists =
+         let post_symbols =
+           List.fold_left
+             (fun set (_, sym') -> Syntax.Symbol.Set.add sym' set)
+              Syntax.Symbol.Set.empty
+              x_xp
+         in
+         fun x ->
+         match V.of_symbol x with
+         | Some _ -> true
+         | None -> Syntax.Symbol.Set.mem x post_symbols
+       in
+       match TLLRF.compute_swf srk exists x_xp formula with
+       | TLLRF.ProvedToTerminate -> Syntax.mk_false srk
+       | _ -> TDTA.compute_swf_via_DTA srk exists x_xp formula
+     end
+  | `Add (cond1, cond2) ->
+     (** combining possibly non-terminating conditions for multiple paths *)
+     Syntax.mk_or srk [cond1; cond2]
+  | `Mul (transition, state) ->
+     (** propagate state formula through a transition *)
+     K.guard (K.mul transition (K.assume state))
 
 let prove_termination_main file =
   populate_offset_table file;
@@ -798,14 +734,14 @@
       let (ts1, _) = make_transition_system rg in
       if !CmdLine.display_graphs then
         TSDisplay.display ts1;
-      let query =  TS.mk_query ts1 in
-      let omega_paths_sum = TS.omega_path_weight query omega_algebra entry in
+      let query = mk_query ts1 entry in
+      let omega_paths_sum = TS.omega_path_weight query omega_algebra in
       match Smt.is_sat srk omega_paths_sum with
       | `Sat -> 
         Format.printf "Cannot prove that program always terminates\n"; 
         let s = Syntax.mk_not srk omega_paths_sum in
         let simplified = Quantifier.mbp ~dnf:true srk (fun _ -> true) s in
-        Format.printf "Sufficient terminating conditions:\n%s\n" (Syntax.Formula.show srk simplified)
+        Format.printf "Sufficient terminating conditions:\n%a\n" (Syntax.Formula.pp srk) simplified
       | `Unsat -> Format.printf "Program always terminates\n"
       | `Unknown -> Format.printf "Unknown analysis result\n";
       ()
