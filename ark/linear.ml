open Apak
open Syntax
open BatPervasives

<<<<<<< HEAD
include Log.Make(struct let name = "ark.linear" end)

module type Var = sig
  include Putil.Ordered
end
=======
include Log.Make(struct let name = "linear" end)
>>>>>>> 7a4a9f27

module type AbelianGroup = sig
  type t
  val equal : t -> t -> bool
  val add : t -> t -> t
  val negate : t -> t
  val zero : t
end

module type Ring = sig
  include AbelianGroup
  val mul : t -> t -> t
  val one : t
end

<<<<<<< HEAD
let pp_print_sum pp zero formatter enum =
  if BatEnum.is_empty enum then
    zero formatter ()
  else
    ApakEnum.pp_print_enum_nobox
      ~pp_sep:(fun formatter () -> Format.fprintf formatter "@ + ")
      pp
      formatter
      enum

module Impl = struct
  module type Basis = sig
    include Putil.S

    type dim
    type base
    val scalar_mul : base -> t -> t
    val add : t -> t -> t
    val negate : t -> t
    val equal : t -> t -> bool
    val zero : t
    val find : dim -> t -> base
    val enum : t -> (dim * base) BatEnum.t
    val add_term : dim -> base -> t -> t
    val min_binding : t -> (dim * base)
    val max_binding : t -> (dim * base)
    val enum_ordered : t -> (dim * base) BatEnum.t
    val var : dim -> t
  end

  module HMake (V : HVar) (R : Ring.S)
    : Basis with type dim = V.t Hashcons.hash_consed
             and type base = R.t
             and type t = (V.t, R.t) Hmap.t =
  struct
    type t = (V.t, R.t) Hmap.t
    type dim = V.t Hashcons.hash_consed
    type base = R.t

    let neg_one = R.negate R.one
    let is_zero x = R.equal x R.zero

    include Putil.MakeFmt(struct
        type a = t
        let format formatter lin =
          let pp formatter (var, coeff) =
            assert (not (is_zero coeff));
            let var = var.Hashcons.node in
            if R.equal coeff R.one then
              V.format formatter var
            else if R.equal coeff neg_one then
              Format.fprintf formatter "-%a" V.format var
            else
              Format.fprintf formatter "%a*%a" R.format coeff V.format var
          in
          pp_print_sum
            pp
            (fun fmt () -> R.format fmt R.zero)
            formatter
            (Hmap.enum lin)
      end)

    let scalar_mul k lin =
      if R.equal k R.one then lin
      else if is_zero k then Hmap.empty
      else Hmap.map (fun coeff -> R.mul k coeff) lin

    let negate = scalar_mul neg_one

    let add lin0 lin1 =
      let f _ a b =
        match a, b with
        | Some a, Some b ->
          let sum = R.add a b in
          if is_zero sum then None else Some sum
        | Some x, None | None, Some x -> Some x
        | None, None -> assert false
      in
      Hmap.merge f lin0 lin1
    let find x m = try Hmap.find x m with Not_found -> R.zero
    let enum = Hmap.enum
    let equal = Hmap.equal R.equal

    let zero = Hmap.empty
    let var v = Hmap.add v R.one zero
    let add_term v coeff lin =
      if is_zero coeff then lin else begin
        try
          let sum = R.add coeff (Hmap.find v lin) in
          if not (is_zero sum) then Hmap.add v sum lin
          else Hmap.remove v lin
        with Not_found -> Hmap.add v coeff lin
      end

    let min_binding = Hmap.min_binding
    let max_binding = Hmap.max_binding
    let enum_ordered = Hmap.enum
    let compare cmp = Hmap.compare cmp
  end

  module Make (V : Var) (R : Ring.S) = struct
    module M = BatMap.Make(V)
    type t = R.t M.t
    type base = R.t
    type dim = V.t

    let neg_one = R.negate R.one
    let is_zero x = R.equal x R.zero

    include Putil.MakeFmt(struct
        type a = t
        let format formatter lin =
          let pp formatter (var, coeff) =
            assert (not (is_zero coeff));
            if R.equal coeff R.one then
              V.format formatter var
            else if R.equal coeff neg_one then
              Format.fprintf formatter "-%a" V.format var
            else
              Format.fprintf formatter "%a*%a" R.format coeff V.format var
          in
          pp_print_sum
            pp
            (fun fmt () -> R.format fmt R.zero)
            formatter
            (M.enum lin)
      end)

    let scalar_mul k lin =
      if R.equal k R.one then lin
      else if is_zero k then M.empty
      else M.map (fun coeff -> R.mul k coeff) lin
    let negate = scalar_mul neg_one
    let add lin0 lin1 =
      let f _ a b =
        match a, b with
        | Some a, Some b ->
          let sum = R.add a b in
          if is_zero sum then None else Some sum
        | Some x, None | None, Some x -> Some x
        | None, None -> assert false
      in
      M.merge f lin0 lin1

    let find x m = try M.find x m with Not_found -> R.zero
    let enum = M.enum
    let equal = M.equal R.equal
    let min_binding = M.min_binding
    let max_binding = M.max_binding
    let enum_ordered lin = BatList.enum (M.bindings lin)

    let zero = M.empty
    let var v = M.add v R.one zero
    let add_term v coeff lin =
      if is_zero coeff then lin else begin
        try
          let sum = R.add coeff (M.find v lin) in
          if not (is_zero sum) then M.add v sum lin
          else M.remove v lin
        with Not_found -> M.add v coeff lin
      end
    let compare = M.compare
  end

  module LiftMap
      (V : Var)
      (M : Putil.Map.S with type key = V.t)
      (R : Ring.S) =
  struct
    type t = R.t M.t
    type base = R.t
    type dim = V.t

    let neg_one = R.negate R.one
    let is_zero x = R.equal x R.zero

    include Putil.MakeFmt(struct
        type a = t
        let format formatter lin =
          let pp formatter (var, coeff) =
            assert (not (is_zero coeff));
            if R.equal coeff R.one then
              V.format formatter var
            else if R.equal coeff neg_one then
              Format.fprintf formatter "-%a" V.format var
            else
              Format.fprintf formatter "%a*%a" R.format coeff V.format var
          in
          pp_print_sum
            pp
            (fun fmt () -> R.format fmt R.zero)
            formatter
            (M.enum lin)
      end)

    let scalar_mul k lin =
      if R.equal k R.one then lin
      else if is_zero k then M.empty
      else M.map (fun coeff -> R.mul k coeff) lin
    let negate = scalar_mul neg_one
    let add lin0 lin1 =
      let f _ a b =
        match a, b with
        | Some a, Some b ->
          let sum = R.add a b in
          if is_zero sum then None else Some sum
        | Some x, None | None, Some x -> Some x
        | None, None -> assert false
      in
      M.merge f lin0 lin1

    let find x m = try M.find x m with Not_found -> R.zero
    let enum = M.enum
    let equal = M.equal R.equal
    let min_binding = M.min_binding
    let max_binding = M.max_binding
    let enum_ordered lin = BatList.enum (M.bindings lin)

    let zero = M.empty
    let var v = M.add v R.one zero
    let add_term v coeff lin =
      if is_zero coeff then lin else begin
        try
          let sum = R.add coeff (M.find v lin) in
          if not (is_zero sum) then M.add v sum lin
          else M.remove v lin
        with Not_found -> M.add v coeff lin
      end
    let compare = M.compare
  end
=======
module type Vector = sig
  type t
  type dim
  type scalar
  val equal : t -> t -> bool
  val add : t -> t -> t
  val scalar_mul : scalar -> t -> t
  val negate : t -> t
  val dot : t -> t -> scalar
  val zero : t
  val is_zero : t -> bool
  val add_term : scalar -> dim -> t -> t
  val of_term : scalar -> dim -> t
  val enum : t -> (scalar * dim) BatEnum.t
  val of_enum : (scalar * dim) BatEnum.t -> t
  val coeff : dim -> t -> scalar
  val pivot : dim -> t -> scalar * t
end
>>>>>>> 7a4a9f27

module type Map = sig
  type 'a t
  type key

  val equal : ('a -> 'a -> bool) -> 'a t -> 'a t -> bool
  val compare : ('a -> 'a -> int) -> 'a t -> 'a t -> int
  val enum : 'a t -> (key * 'a) BatEnum.t
  val map : ('a -> 'b) -> 'a t -> 'b t
  val find : key -> 'a t -> 'a
  val add : key -> 'a -> 'a t -> 'a t
  val remove : key -> 'a t -> 'a t
  val empty : 'a t
  val merge : (key -> 'a option -> 'b option -> 'c option) ->
    'a t ->
    'b t ->
    'c t
end

module AbelianGroupMap (M : Map) (G : AbelianGroup) = struct
  type t = G.t M.t
  type dim = M.key
  type scalar = G.t

  let is_scalar_zero x = G.equal x G.zero

  let zero = M.empty

  let is_zero = M.equal G.equal zero

  let add u v =
    let f _ a b =
      match a, b with
      | Some a, Some b ->
        let sum = G.add a b in
        if is_scalar_zero sum then None else Some sum
      | Some x, None | None, Some x -> Some x
      | None, None -> assert false
    in
    M.merge f u v

  let add_term coeff dim vec =
    if is_scalar_zero coeff then vec else begin
      try
        let sum = G.add coeff (M.find dim vec) in
        if not (is_scalar_zero sum) then M.add dim sum vec
        else M.remove dim vec
      with Not_found -> M.add dim coeff vec
    end

  let coeff dim vec = try M.find dim vec with Not_found -> G.zero

  let enum vec = M.enum vec /@ (fun (x,y) -> (y,x))

  let of_enum = BatEnum.fold (fun vec (x,y) -> add_term x y vec) zero

  let equal = M.equal G.equal

  let compare = M.compare

  let of_term coeff dim = add_term coeff dim zero

  let negate = M.map G.negate

<<<<<<< HEAD
  let term dim coeff = E.add_term dim coeff E.zero

  let pivot dim vec =
    let coeff = E.find dim vec in
    (coeff, E.add (E.negate (term dim coeff)) vec)
end

module Expr = struct
  module type S = sig
    include Impl.Basis
    val sub : t -> t -> t
    val of_enum : (dim * base) BatEnum.t -> t
    val pivot : dim -> t -> (base * t)
    val to_smt : (dim -> Smt.ast) -> (base -> Smt.ast) -> t -> Smt.ast
    val transpose : t list -> dim list -> dim list -> t list
    val sum : t BatEnum.t -> t
    val term : dim -> base -> t
  end
  module Make (V : Var) (R : Ring.S) = struct
    module I = Impl.Make(V)(R)
    include I
    include Defaults(I)
  end
  module LiftMap
      (V : Var)
      (M : Putil.Map.S with type key = V.t)
      (R : Ring.S) =
  struct
    module I = Impl.LiftMap(V)(M)(R)
    include I
    include Defaults(I)
  end
  module HMake (V : HVar) (R : Ring.S) = struct
    module I = Impl.HMake(V)(R)
    include I
    include Defaults(I)
  end
  (* Univariate polynomials with coefficients in R *)
  module MakePolynomial (R : Ring.S) = struct

    module IntDim = struct
      include Putil.PInt

      (* we don't know which sort the variables should be *)
      let to_smt _ = assert false
    end
=======
  let pivot dim vec =
    (coeff dim vec, M.remove dim vec)
end

module RingMap (M : Map) (R : Ring) = struct
  include AbelianGroupMap(M)(R)
>>>>>>> 7a4a9f27

  let scalar_mul k vec =
    if R.equal k R.one then vec
    else if R.equal k R.zero then M.empty
    else M.map (fun coeff -> R.mul k coeff) vec

  let dot u v =
    BatEnum.fold
      (fun sum (co, i) -> R.add sum (R.mul co (coeff i v)))
      R.zero
      (enum u)
end

<<<<<<< HEAD
module Affine = struct
  module type S = sig
    type var
    include Expr.S with type dim = var affine
    val const : base -> t
    val const_of : t -> base option
    val const_coeff : t -> base
    val var_bindings : t -> (var * base) BatEnum.t
    val var_bindings_ordered : t -> (var * base) BatEnum.t
    val var_coeff : var -> t -> base
  end
  module LiftMap
      (V : Var)
      (M : Putil.Map.S with type key = V.t)
      (R : Ring.S) =
  struct
    module I = struct
      module L = Impl.LiftMap(V)(M)(R)
      type t = L.t * R.t
      type base = R.t
      type dim = V.t affine
      type var = V.t

      include Putil.MakeFmt(struct
          type a = t
          let format formatter (lt, k) =
            if R.equal k R.zero then L.format formatter lt
            else if L.equal lt L.zero then R.format formatter k
            else Format.fprintf formatter "%a@ + %a" L.format lt R.format k
        end)

      (* Lift dim * base to (affine dim * base) *)
      let lift_pair (dim, base) = (AVar dim, base)

      let zero = (L.zero, R.zero)
      let equal (lt1, k1) (lt2, k2) = R.equal k1 k2 && L.equal lt1 lt2
      let scalar_mul a (lt, k) = (L.scalar_mul a lt, R.mul a k)
      let add (lt1, k1) (lt2, k2) = (L.add lt1 lt2, R.add k1 k2)
      let negate (lt, k) = (L.negate lt, R.negate k)
      let find dim (lt, k) = match dim with
        | AConst -> k
        | AVar v -> L.find v lt
      let enum (lt, k) =
        let e = L.enum lt /@ lift_pair in
        if not (R.equal k R.zero) then BatEnum.push e (AConst, k);
        e
      let add_term dim coeff (lt, k) = match dim with
        | AConst -> (lt, R.add k coeff)
        | AVar v -> (L.add_term v coeff lt, k)
      let min_binding (lt, k) =
        if R.equal k R.zero then L.min_binding lt |> lift_pair
        else (AConst, k)
      let max_binding (lt, k) =
        try L.max_binding lt |> lift_pair
        with Not_found ->
          if R.equal k R.zero then raise Not_found else (AConst, k)
      let enum_ordered (lt, k) =
        let e = L.enum_ordered lt /@ lift_pair in
        if not (R.equal k R.zero) then BatEnum.push e (AConst, k);
        e
      let var = function
        | AConst -> (L.zero, R.one)
        | AVar v -> (L.var v, R.zero)
    end
    include I
    include Defaults(I)

    let const k = (L.zero, k)
    let const_of (lin, k) = if L.equal lin L.zero then Some k else None
    let const_coeff (_, k) = k
    let var_bindings (lt, _) = L.enum lt
    let var_bindings_ordered (lt, _) = L.enum_ordered lt
    let var_coeff v (lt, _) = L.find v lt
  end
=======
module Int = struct
  type t = int [@@deriving show,ord]
  let tag k = k
end
module IntMap = Apak.Tagged.PTMap(Int)
module IntSet = Apak.Tagged.PTSet(Int)

module ZZVector = struct
  include RingMap(IntMap)(ZZ)

  let pp formatter vec =
    let pp_elt formatter (k, v) = Format.fprintf formatter "%d:%a" k ZZ.pp v in
    IntMap.enum vec
    |> Format.fprintf formatter "[@[%a@]]" (ApakEnum.pp_print_enum pp_elt)

  let show = Putil.mk_show pp
  let compare = compare ZZ.compare
end

module QQVector = struct
  include RingMap(IntMap)(QQ)

  let pp formatter vec =
    let pp_elt formatter (k, v) = Format.fprintf formatter "%d:%a" k QQ.pp v in
    IntMap.enum vec
    |> Format.fprintf formatter "[@[%a@]]" (ApakEnum.pp_print_enum pp_elt)

  let show = Putil.mk_show pp
  let compare = compare QQ.compare
end

module QQMatrix = struct
  module M = AbelianGroupMap(IntMap)(QQVector)
  type t = M.t
  type dim = int
  type scalar = QQ.t

  let scalar_mul k mat =
    if QQ.equal k QQ.one then mat
    else if QQ.equal k QQ.zero then IntMap.empty
    else IntMap.map (fun vec -> QQVector.scalar_mul k vec) mat

  let row = M.coeff
  let add = M.add
  let zero = M.zero
  let equal = M.equal
  let pivot = M.pivot
  let compare = M.compare
  let add_row i vec = M.add_term vec i
  let rows = IntMap.values
  let rowsi = IntMap.enum
  let entry i j mat = QQVector.coeff j (row i mat)

  let add_entry i j k mat =
    add_row i (QQVector.of_term k j) mat

  let add_column i col mat =
    BatEnum.fold
      (fun mat (co,j) -> add_entry j i co mat)
      mat
      (QQVector.enum col)

  let entries mat =
    rowsi mat
    /@ (fun (i, row) -> IntMap.enum row /@ (fun (j, coeff) -> (i, j, coeff)))
    |> BatEnum.concat

  let row_set mat =
    BatEnum.fold
      (fun set (i, _) -> IntSet.add i set)
      IntSet.empty
      (rowsi mat)

  let column_set mat =
    rowsi mat
    |> BatEnum.fold (fun set (_, row) ->
        IntMap.enum row
        |> BatEnum.fold (fun set (j, _) -> IntSet.add j set) set)
      IntSet.empty

  let pp formatter mat =
    let cols = column_set mat in
    let pp_entry row formatter j =
      QQ.pp formatter (QQVector.coeff j row)
    in
    let pp_row formatter row =
      Format.fprintf formatter "[%a]"
        (ApakEnum.pp_print_enum (pp_entry row)) (IntSet.enum cols)
    in
    let pp_sep formatter () =
      Format.fprintf formatter "@\n"
    in
    if equal mat zero then
      Format.pp_print_int formatter 0
    else
      ApakEnum.pp_print_enum ~indent:0 ~pp_sep pp_row formatter (rows mat)

  let show = Putil.mk_show pp
    
  let transpose mat =
    entries mat
    |> BatEnum.fold (fun mat (i, j, k) -> add_entry j i k mat) zero

  let mul mat mat' =
    let tr = transpose mat' in
    BatEnum.fold 
      (fun res (i, row) ->
         add_row
           i
           (BatEnum.fold
              (fun res_row (j, col) ->
                 QQVector.add_term (QQVector.dot row col) j res_row)
              QQVector.zero
              (rowsi tr))
           res)
      zero
      (rowsi mat)
>>>>>>> 7a4a9f27
end

exception No_solution

let solve_exn mat b =
  let open QQMatrix in
  logf "Solving system:@\nM:  %a@\nb:  %a" pp mat QQVector.pp b;
  let columns = column_set mat in
  let b_column = 1 + (IntSet.fold max columns 0) in
  let mat = add_column b_column b mat in
  let rec reduce finished mat =
    if equal mat zero then
      finished
    else
      let (row_num, _) = IntMap.min_binding mat in
      let (next_row, mat') = pivot row_num mat in
      let column =
        try BatEnum.find (fun i -> i != b_column) (IntMap.keys next_row)
        with Not_found -> raise No_solution
      in
      let (cell, next_row') = QQVector.pivot column next_row in
      let next_row' =
        QQVector.scalar_mul (QQ.negate (QQ.inverse cell)) next_row'
      in
      let f _ row =
        let (coeff, row') = QQVector.pivot column row in
        let row'' =
          QQVector.add
            row'
            (QQVector.scalar_mul coeff next_row')
        in
<<<<<<< HEAD
        List.iter pp xs
    end)

  let is_zero x = F.equal x F.zero
  let is_empty x = E.equal x E.zero

  let orient p sys =
    let rec reduce fin sys =
      match sys with
      | [] -> fin
      | (eq::rest) ->
        if is_empty eq then
          reduce fin rest
        else
          try
            let (var, coeff) =
              BatEnum.find (fun (var, _) -> not (p var)) (E.enum_ordered eq)
            in
            let coeff_inv = F.inverse coeff in
            let sub eq' =
              try
                let coeff' = E.find var eq' in
                let k = F.negate (F.mul coeff_inv coeff') in
                E.add (E.scalar_mul k eq) eq'
              with Not_found -> eq'
            in
            let rhs =
              E.scalar_mul (F.negate coeff_inv) (snd (E.pivot var eq))
            in
            reduce
              ((var,rhs)::(List.map (fun (v, rhs) -> (v, sub rhs)) fin))
              (List.map sub rest)
          with Not_found -> reduce fin rest (* No variable to eliminate *)
    in
    reduce [] sys

  let solve sys =
    logf "Solving system:@\n @[%a@]" Fmt.format sys;
    let rec reduce fin sys =
      match sys with
      | [] -> fin
      | ((lhs, rhs)::rest) ->
        if is_empty lhs
        then
          if is_zero rhs then reduce fin rest
          else raise No_solution
        else begin
          let (var, coeff) = E.min_binding lhs in
          let coeff_inv = F.inverse coeff in
          let f (lhs', rhs') =
=======
        if QQVector.is_zero row'' then
          None
        else
          Some row''
      in
      reduce ((column,next_row')::finished) (IntMap.filter_map f mat')
  in
  let rr = reduce [] mat in
  let rec backprop soln = function
    | [] -> soln
    | ((lhs, rhs)::rest) ->
      backprop (QQVector.add_term (QQVector.dot soln rhs) lhs soln) rest
  in
  let res =
    backprop (QQVector.of_term QQ.one b_column) rr
    |> QQVector.pivot b_column
    |> snd
    |> QQVector.negate
  in
  logf "Solution: %a" QQVector.pp res;
  res

let solve mat b =
  try Some (solve_exn mat b)
  with No_solution -> None

let orient p system =
  let module V = QQVector in
  let rec reduce fin sys =
    match sys with
    | [] -> fin
    | (eq::rest) ->
      if V.equal eq V.zero then
        reduce fin rest
      else
        try
          let (coeff, dim) =
            BatEnum.find (fun (_, dim) -> not (p dim)) (V.enum eq)
          in
          let coeff_inv = QQ.inverse coeff in
          let sub eq' =
>>>>>>> 7a4a9f27
            try
              let coeff' = V.coeff dim eq' in
              let k = QQ.negate (QQ.mul coeff_inv coeff') in
              V.add (V.scalar_mul k eq) eq'
            with Not_found -> eq'
          in
<<<<<<< HEAD
          reduce ((lhs,rhs)::fin) (List.map f rest)
        end
    in
    let rr = reduce [] sys in
    let rec backprop map = function
      | [] -> map
      | ((lhs, rhs)::rest) -> begin
          (* Ordered bindings, so first element is always going to be smallest
             -> all other variables in lhs should already be assigned values in
             map if the system has a single solution *)
          let enum = E.enum_ordered lhs in
          match BatEnum.get enum with
          | None -> assert false
          | Some (var,coeff) ->
            let f acc (v, c) =
              try F.add acc (F.mul (E.find v map) c)
              with Not_found ->
                (* todo: we're using 0-suppressed expressions to implement
                   maps here, so if a variable doesn't appear in the
                   expression, it's mapped to zero. *)
                acc
            in
            let rhs = F.negate (BatEnum.fold f (F.negate rhs) enum) in
            let map = E.add_term var (F.div rhs coeff) map in
            backprop map rest
        end
    in
    let map = backprop E.zero rr in
    fun x ->
      try E.find x map
      with Not_found -> F.zero
end

(* copied from ark2/linear *)

module type Vector = sig
  type t
  type dim
  type scalar
  val equal : t -> t -> bool
  val compare : t -> t -> int
  val add : t -> t -> t
  val scalar_mul : scalar -> t -> t
  val negate : t -> t
  val dot : t -> t -> scalar
  val zero : t
  val add_term : scalar -> dim -> t -> t
  val of_term : scalar -> dim -> t
  val enum : t -> (scalar * dim) BatEnum.t
  val of_enum : (scalar * dim) BatEnum.t -> t
  val coeff : dim -> t -> scalar
  val pivot : dim -> t -> scalar * t
  val pp : Format.formatter -> t -> unit
  val show : t -> string
end

module type Map = sig
  type 'a t
  type key

  val equal : ('a -> 'a -> bool) -> 'a t -> 'a t -> bool
  val compare : ('a -> 'a -> int) -> 'a t -> 'a t -> int
  val enum : 'a t -> (key * 'a) BatEnum.t
  val map : ('a -> 'b) -> 'a t -> 'b t
  val find : key -> 'a t -> 'a
  val add : key -> 'a -> 'a t -> 'a t
  val remove : key -> 'a t -> 'a t
  val empty : 'a t
  val merge : (key -> 'a option -> 'b option -> 'c option) ->
    'a t ->
    'b t ->
    'c t
end

module type AbelianGroup = sig
  type t
  val equal : t -> t -> bool
  val add : t -> t -> t
  val negate : t -> t
  val zero : t
end

module AbelianGroupMap (M : Map) (G : AbelianGroup) = struct
  type t = G.t M.t
  type dim = M.key
  type scalar = G.t

  let is_zero x = G.equal x G.zero

  let zero = M.empty

  let add u v =
    let f _ a b =
      match a, b with
      | Some a, Some b ->
        let sum = G.add a b in
        if is_zero sum then None else Some sum
      | Some x, None | None, Some x -> Some x
      | None, None -> assert false
    in
    M.merge f u v

  let add_term coeff dim vec =
    if is_zero coeff then vec else begin
      try
        let sum = G.add coeff (M.find dim vec) in
        if not (is_zero sum) then M.add dim sum vec
        else M.remove dim vec
      with Not_found -> M.add dim coeff vec
    end

  let coeff dim vec = try M.find dim vec with Not_found -> G.zero

  let enum vec = M.enum vec /@ (fun (x,y) -> (y,x))

  let of_enum = BatEnum.fold (fun vec (x,y) -> add_term x y vec) zero

  let equal = M.equal G.equal

  let compare = M.compare

  let of_term coeff dim = add_term coeff dim zero

  let negate = M.map G.negate

  let pivot dim vec =
    (coeff dim vec, M.remove dim vec)
end

module Int = struct
  type t = int deriving (Show,Compare)
  let tag k = k
  let show = Show_t.show
  let format = Show_t.format
  let compare = Compare_t.compare
end
module IntMap = Apak.Tagged.PTMap(Int)

module QQVector = struct
  include AbelianGroupMap(IntMap)(QQ)

  let scalar_mul k vec =
    if QQ.equal k QQ.one then vec
    else if QQ.equal k QQ.zero then IntMap.empty
    else IntMap.map (fun coeff -> QQ.mul k coeff) vec

  let dot u v =
    BatEnum.fold
      (fun sum (co, i) -> QQ.add sum (QQ.mul co (coeff i v)))
      QQ.zero
      (enum u)

  let pp formatter vec =
    let pp_elt formatter (k, v) = Format.fprintf formatter "%d:%a" k QQ.format v in
    IntMap.enum vec
    |> Format.fprintf formatter "[@[%a@]]" (ApakEnum.pp_print_enum pp_elt)

  let show = Putil.pp_string pp
  let compare = compare QQ.compare
end

let orient p system =
  let module V = QQVector in
  let rec reduce fin sys =
    match sys with
    | [] -> fin
    | (eq::rest) ->
      if V.equal eq V.zero then
        reduce fin rest
      else
        try
          let (coeff, dim) =
            BatEnum.find (fun (_, dim) -> not (p dim)) (V.enum eq)
          in
          let coeff_inv = QQ.inverse coeff in
          let sub eq' =
            try
              let coeff' = V.coeff dim eq' in
              let k = QQ.negate (QQ.mul coeff_inv coeff') in
              V.add (V.scalar_mul k eq) eq'
            with Not_found -> eq'
          in
          let rhs =
            V.scalar_mul (QQ.negate coeff_inv) (snd (V.pivot dim eq))
          in
          reduce
            ((dim,rhs)::(List.map (fun (dim, rhs) -> (dim, sub rhs)) fin))
            (List.map sub rest)
        with Not_found -> reduce fin rest (* No variable to eliminate *)
  in
  reduce [] system
=======
          let rhs =
            V.scalar_mul (QQ.negate coeff_inv) (snd (V.pivot dim eq))
          in
          reduce
            ((dim,rhs)::(List.map (fun (dim, rhs) -> (dim, sub rhs)) fin))
            (List.map sub rest)
        with Not_found -> reduce fin rest (* No variable to eliminate *)
  in
  reduce [] system

let vector_right_mul m v =
  m|> IntMap.filter_map (fun _ row ->
      let cell = QQVector.dot row v in
      if QQ.equal cell QQ.zero then None
      else Some cell)

(* Affine expressions over constant symbols.  dim_of_sym, const_dim, and
   sym_of_dim are used to translate between symbols and the dimensions of the
   coordinate space. *)

exception Nonlinear

let sym_of_dim dim =
  if dim == 0 then None
  else if dim > 0 then Some (symbol_of_int (dim - 1))
  else Some (symbol_of_int dim)

let dim_of_sym k =
  let id = int_of_symbol k in
  if id >= 0 then id + 1
  else id

let const_dim = 0

let const_linterm k = QQVector.of_term k const_dim

let linterm_size linterm = BatEnum.count (QQVector.enum linterm)

let const_of_linterm v =
  let (k, rest) = QQVector.pivot const_dim v in
  if QQVector.equal rest QQVector.zero then Some k
  else None

let linterm_of ark term =
  let open QQVector in
  let real qq = of_term qq const_dim in
  let pivot_const = pivot const_dim in
  let qq_of term =
    let (k, rest) = pivot_const term in
    if equal rest zero then k
    else raise Nonlinear
  in
  let nonzero_qq_of term =
    let qq = qq_of term in
    if QQ.equal qq QQ.zero then raise Nonlinear else qq
  in
  let mul x y =
    try scalar_mul (qq_of x) y
    with Nonlinear -> scalar_mul (qq_of y) x
  in
  let alg = function
    | `Real qq -> real qq
    | `App (k, []) -> of_term QQ.one (dim_of_sym k)
    | `Var (_, _) | `App (_, _) -> raise Nonlinear
    | `Add sum -> List.fold_left add zero sum
    | `Mul sum -> List.fold_left mul (real QQ.one) sum
    | `Binop (`Div, x, y) -> scalar_mul (QQ.inverse (nonzero_qq_of y)) x
    | `Binop (`Mod, x, y) -> real (QQ.modulo (qq_of x) (nonzero_qq_of y))
    | `Unop (`Floor, x) -> real (QQ.of_zz (QQ.floor (qq_of x)))
    | `Unop (`Neg, x) -> negate x
    | `Ite (_, _, _) -> raise Nonlinear
  in
  Term.eval ark alg term

let of_linterm ark linterm =
  let open QQVector in
  enum linterm
  /@ (fun (coeff, dim) ->
      match sym_of_dim dim with
      | Some k ->
        if QQ.equal coeff QQ.one then mk_const ark k
        else mk_mul ark [mk_real ark coeff; mk_const ark k]
      | None -> mk_real ark coeff)
  |> BatList.of_enum
  |> mk_add ark

let pp_linterm ark formatter linterm =
  Term.pp ark formatter (of_linterm ark linterm)

let evaluate_linterm interp term =
  (QQVector.enum term)
  /@ (fun (coeff, dim) ->
      match sym_of_dim dim with
      | Some const -> QQ.mul (interp const) coeff
      | None -> coeff)
  |> BatEnum.fold QQ.add QQ.zero
>>>>>>> 7a4a9f27
<|MERGE_RESOLUTION|>--- conflicted
+++ resolved
@@ -2,15 +2,7 @@
 open Syntax
 open BatPervasives
 
-<<<<<<< HEAD
-include Log.Make(struct let name = "ark.linear" end)
-
-module type Var = sig
-  include Putil.Ordered
-end
-=======
 include Log.Make(struct let name = "linear" end)
->>>>>>> 7a4a9f27
 
 module type AbelianGroup = sig
   type t
@@ -26,238 +18,6 @@
   val one : t
 end
 
-<<<<<<< HEAD
-let pp_print_sum pp zero formatter enum =
-  if BatEnum.is_empty enum then
-    zero formatter ()
-  else
-    ApakEnum.pp_print_enum_nobox
-      ~pp_sep:(fun formatter () -> Format.fprintf formatter "@ + ")
-      pp
-      formatter
-      enum
-
-module Impl = struct
-  module type Basis = sig
-    include Putil.S
-
-    type dim
-    type base
-    val scalar_mul : base -> t -> t
-    val add : t -> t -> t
-    val negate : t -> t
-    val equal : t -> t -> bool
-    val zero : t
-    val find : dim -> t -> base
-    val enum : t -> (dim * base) BatEnum.t
-    val add_term : dim -> base -> t -> t
-    val min_binding : t -> (dim * base)
-    val max_binding : t -> (dim * base)
-    val enum_ordered : t -> (dim * base) BatEnum.t
-    val var : dim -> t
-  end
-
-  module HMake (V : HVar) (R : Ring.S)
-    : Basis with type dim = V.t Hashcons.hash_consed
-             and type base = R.t
-             and type t = (V.t, R.t) Hmap.t =
-  struct
-    type t = (V.t, R.t) Hmap.t
-    type dim = V.t Hashcons.hash_consed
-    type base = R.t
-
-    let neg_one = R.negate R.one
-    let is_zero x = R.equal x R.zero
-
-    include Putil.MakeFmt(struct
-        type a = t
-        let format formatter lin =
-          let pp formatter (var, coeff) =
-            assert (not (is_zero coeff));
-            let var = var.Hashcons.node in
-            if R.equal coeff R.one then
-              V.format formatter var
-            else if R.equal coeff neg_one then
-              Format.fprintf formatter "-%a" V.format var
-            else
-              Format.fprintf formatter "%a*%a" R.format coeff V.format var
-          in
-          pp_print_sum
-            pp
-            (fun fmt () -> R.format fmt R.zero)
-            formatter
-            (Hmap.enum lin)
-      end)
-
-    let scalar_mul k lin =
-      if R.equal k R.one then lin
-      else if is_zero k then Hmap.empty
-      else Hmap.map (fun coeff -> R.mul k coeff) lin
-
-    let negate = scalar_mul neg_one
-
-    let add lin0 lin1 =
-      let f _ a b =
-        match a, b with
-        | Some a, Some b ->
-          let sum = R.add a b in
-          if is_zero sum then None else Some sum
-        | Some x, None | None, Some x -> Some x
-        | None, None -> assert false
-      in
-      Hmap.merge f lin0 lin1
-    let find x m = try Hmap.find x m with Not_found -> R.zero
-    let enum = Hmap.enum
-    let equal = Hmap.equal R.equal
-
-    let zero = Hmap.empty
-    let var v = Hmap.add v R.one zero
-    let add_term v coeff lin =
-      if is_zero coeff then lin else begin
-        try
-          let sum = R.add coeff (Hmap.find v lin) in
-          if not (is_zero sum) then Hmap.add v sum lin
-          else Hmap.remove v lin
-        with Not_found -> Hmap.add v coeff lin
-      end
-
-    let min_binding = Hmap.min_binding
-    let max_binding = Hmap.max_binding
-    let enum_ordered = Hmap.enum
-    let compare cmp = Hmap.compare cmp
-  end
-
-  module Make (V : Var) (R : Ring.S) = struct
-    module M = BatMap.Make(V)
-    type t = R.t M.t
-    type base = R.t
-    type dim = V.t
-
-    let neg_one = R.negate R.one
-    let is_zero x = R.equal x R.zero
-
-    include Putil.MakeFmt(struct
-        type a = t
-        let format formatter lin =
-          let pp formatter (var, coeff) =
-            assert (not (is_zero coeff));
-            if R.equal coeff R.one then
-              V.format formatter var
-            else if R.equal coeff neg_one then
-              Format.fprintf formatter "-%a" V.format var
-            else
-              Format.fprintf formatter "%a*%a" R.format coeff V.format var
-          in
-          pp_print_sum
-            pp
-            (fun fmt () -> R.format fmt R.zero)
-            formatter
-            (M.enum lin)
-      end)
-
-    let scalar_mul k lin =
-      if R.equal k R.one then lin
-      else if is_zero k then M.empty
-      else M.map (fun coeff -> R.mul k coeff) lin
-    let negate = scalar_mul neg_one
-    let add lin0 lin1 =
-      let f _ a b =
-        match a, b with
-        | Some a, Some b ->
-          let sum = R.add a b in
-          if is_zero sum then None else Some sum
-        | Some x, None | None, Some x -> Some x
-        | None, None -> assert false
-      in
-      M.merge f lin0 lin1
-
-    let find x m = try M.find x m with Not_found -> R.zero
-    let enum = M.enum
-    let equal = M.equal R.equal
-    let min_binding = M.min_binding
-    let max_binding = M.max_binding
-    let enum_ordered lin = BatList.enum (M.bindings lin)
-
-    let zero = M.empty
-    let var v = M.add v R.one zero
-    let add_term v coeff lin =
-      if is_zero coeff then lin else begin
-        try
-          let sum = R.add coeff (M.find v lin) in
-          if not (is_zero sum) then M.add v sum lin
-          else M.remove v lin
-        with Not_found -> M.add v coeff lin
-      end
-    let compare = M.compare
-  end
-
-  module LiftMap
-      (V : Var)
-      (M : Putil.Map.S with type key = V.t)
-      (R : Ring.S) =
-  struct
-    type t = R.t M.t
-    type base = R.t
-    type dim = V.t
-
-    let neg_one = R.negate R.one
-    let is_zero x = R.equal x R.zero
-
-    include Putil.MakeFmt(struct
-        type a = t
-        let format formatter lin =
-          let pp formatter (var, coeff) =
-            assert (not (is_zero coeff));
-            if R.equal coeff R.one then
-              V.format formatter var
-            else if R.equal coeff neg_one then
-              Format.fprintf formatter "-%a" V.format var
-            else
-              Format.fprintf formatter "%a*%a" R.format coeff V.format var
-          in
-          pp_print_sum
-            pp
-            (fun fmt () -> R.format fmt R.zero)
-            formatter
-            (M.enum lin)
-      end)
-
-    let scalar_mul k lin =
-      if R.equal k R.one then lin
-      else if is_zero k then M.empty
-      else M.map (fun coeff -> R.mul k coeff) lin
-    let negate = scalar_mul neg_one
-    let add lin0 lin1 =
-      let f _ a b =
-        match a, b with
-        | Some a, Some b ->
-          let sum = R.add a b in
-          if is_zero sum then None else Some sum
-        | Some x, None | None, Some x -> Some x
-        | None, None -> assert false
-      in
-      M.merge f lin0 lin1
-
-    let find x m = try M.find x m with Not_found -> R.zero
-    let enum = M.enum
-    let equal = M.equal R.equal
-    let min_binding = M.min_binding
-    let max_binding = M.max_binding
-    let enum_ordered lin = BatList.enum (M.bindings lin)
-
-    let zero = M.empty
-    let var v = M.add v R.one zero
-    let add_term v coeff lin =
-      if is_zero coeff then lin else begin
-        try
-          let sum = R.add coeff (M.find v lin) in
-          if not (is_zero sum) then M.add v sum lin
-          else M.remove v lin
-        with Not_found -> M.add v coeff lin
-      end
-    let compare = M.compare
-  end
-=======
 module type Vector = sig
   type t
   type dim
@@ -276,7 +36,6 @@
   val coeff : dim -> t -> scalar
   val pivot : dim -> t -> scalar * t
 end
->>>>>>> 7a4a9f27
 
 module type Map = sig
   type 'a t
@@ -341,61 +100,12 @@
 
   let negate = M.map G.negate
 
-<<<<<<< HEAD
-  let term dim coeff = E.add_term dim coeff E.zero
-
-  let pivot dim vec =
-    let coeff = E.find dim vec in
-    (coeff, E.add (E.negate (term dim coeff)) vec)
-end
-
-module Expr = struct
-  module type S = sig
-    include Impl.Basis
-    val sub : t -> t -> t
-    val of_enum : (dim * base) BatEnum.t -> t
-    val pivot : dim -> t -> (base * t)
-    val to_smt : (dim -> Smt.ast) -> (base -> Smt.ast) -> t -> Smt.ast
-    val transpose : t list -> dim list -> dim list -> t list
-    val sum : t BatEnum.t -> t
-    val term : dim -> base -> t
-  end
-  module Make (V : Var) (R : Ring.S) = struct
-    module I = Impl.Make(V)(R)
-    include I
-    include Defaults(I)
-  end
-  module LiftMap
-      (V : Var)
-      (M : Putil.Map.S with type key = V.t)
-      (R : Ring.S) =
-  struct
-    module I = Impl.LiftMap(V)(M)(R)
-    include I
-    include Defaults(I)
-  end
-  module HMake (V : HVar) (R : Ring.S) = struct
-    module I = Impl.HMake(V)(R)
-    include I
-    include Defaults(I)
-  end
-  (* Univariate polynomials with coefficients in R *)
-  module MakePolynomial (R : Ring.S) = struct
-
-    module IntDim = struct
-      include Putil.PInt
-
-      (* we don't know which sort the variables should be *)
-      let to_smt _ = assert false
-    end
-=======
   let pivot dim vec =
     (coeff dim vec, M.remove dim vec)
 end
 
 module RingMap (M : Map) (R : Ring) = struct
   include AbelianGroupMap(M)(R)
->>>>>>> 7a4a9f27
 
   let scalar_mul k vec =
     if R.equal k R.one then vec
@@ -409,82 +119,6 @@
       (enum u)
 end
 
-<<<<<<< HEAD
-module Affine = struct
-  module type S = sig
-    type var
-    include Expr.S with type dim = var affine
-    val const : base -> t
-    val const_of : t -> base option
-    val const_coeff : t -> base
-    val var_bindings : t -> (var * base) BatEnum.t
-    val var_bindings_ordered : t -> (var * base) BatEnum.t
-    val var_coeff : var -> t -> base
-  end
-  module LiftMap
-      (V : Var)
-      (M : Putil.Map.S with type key = V.t)
-      (R : Ring.S) =
-  struct
-    module I = struct
-      module L = Impl.LiftMap(V)(M)(R)
-      type t = L.t * R.t
-      type base = R.t
-      type dim = V.t affine
-      type var = V.t
-
-      include Putil.MakeFmt(struct
-          type a = t
-          let format formatter (lt, k) =
-            if R.equal k R.zero then L.format formatter lt
-            else if L.equal lt L.zero then R.format formatter k
-            else Format.fprintf formatter "%a@ + %a" L.format lt R.format k
-        end)
-
-      (* Lift dim * base to (affine dim * base) *)
-      let lift_pair (dim, base) = (AVar dim, base)
-
-      let zero = (L.zero, R.zero)
-      let equal (lt1, k1) (lt2, k2) = R.equal k1 k2 && L.equal lt1 lt2
-      let scalar_mul a (lt, k) = (L.scalar_mul a lt, R.mul a k)
-      let add (lt1, k1) (lt2, k2) = (L.add lt1 lt2, R.add k1 k2)
-      let negate (lt, k) = (L.negate lt, R.negate k)
-      let find dim (lt, k) = match dim with
-        | AConst -> k
-        | AVar v -> L.find v lt
-      let enum (lt, k) =
-        let e = L.enum lt /@ lift_pair in
-        if not (R.equal k R.zero) then BatEnum.push e (AConst, k);
-        e
-      let add_term dim coeff (lt, k) = match dim with
-        | AConst -> (lt, R.add k coeff)
-        | AVar v -> (L.add_term v coeff lt, k)
-      let min_binding (lt, k) =
-        if R.equal k R.zero then L.min_binding lt |> lift_pair
-        else (AConst, k)
-      let max_binding (lt, k) =
-        try L.max_binding lt |> lift_pair
-        with Not_found ->
-          if R.equal k R.zero then raise Not_found else (AConst, k)
-      let enum_ordered (lt, k) =
-        let e = L.enum_ordered lt /@ lift_pair in
-        if not (R.equal k R.zero) then BatEnum.push e (AConst, k);
-        e
-      let var = function
-        | AConst -> (L.zero, R.one)
-        | AVar v -> (L.var v, R.zero)
-    end
-    include I
-    include Defaults(I)
-
-    let const k = (L.zero, k)
-    let const_of (lin, k) = if L.equal lin L.zero then Some k else None
-    let const_coeff (_, k) = k
-    let var_bindings (lt, _) = L.enum lt
-    let var_bindings_ordered (lt, _) = L.enum_ordered lt
-    let var_coeff v (lt, _) = L.find v lt
-  end
-=======
 module Int = struct
   type t = int [@@deriving show,ord]
   let tag k = k
@@ -602,7 +236,6 @@
            res)
       zero
       (rowsi mat)
->>>>>>> 7a4a9f27
 end
 
 exception No_solution
@@ -634,58 +267,6 @@
             row'
             (QQVector.scalar_mul coeff next_row')
         in
-<<<<<<< HEAD
-        List.iter pp xs
-    end)
-
-  let is_zero x = F.equal x F.zero
-  let is_empty x = E.equal x E.zero
-
-  let orient p sys =
-    let rec reduce fin sys =
-      match sys with
-      | [] -> fin
-      | (eq::rest) ->
-        if is_empty eq then
-          reduce fin rest
-        else
-          try
-            let (var, coeff) =
-              BatEnum.find (fun (var, _) -> not (p var)) (E.enum_ordered eq)
-            in
-            let coeff_inv = F.inverse coeff in
-            let sub eq' =
-              try
-                let coeff' = E.find var eq' in
-                let k = F.negate (F.mul coeff_inv coeff') in
-                E.add (E.scalar_mul k eq) eq'
-              with Not_found -> eq'
-            in
-            let rhs =
-              E.scalar_mul (F.negate coeff_inv) (snd (E.pivot var eq))
-            in
-            reduce
-              ((var,rhs)::(List.map (fun (v, rhs) -> (v, sub rhs)) fin))
-              (List.map sub rest)
-          with Not_found -> reduce fin rest (* No variable to eliminate *)
-    in
-    reduce [] sys
-
-  let solve sys =
-    logf "Solving system:@\n @[%a@]" Fmt.format sys;
-    let rec reduce fin sys =
-      match sys with
-      | [] -> fin
-      | ((lhs, rhs)::rest) ->
-        if is_empty lhs
-        then
-          if is_zero rhs then reduce fin rest
-          else raise No_solution
-        else begin
-          let (var, coeff) = E.min_binding lhs in
-          let coeff_inv = F.inverse coeff in
-          let f (lhs', rhs') =
-=======
         if QQVector.is_zero row'' then
           None
         else
@@ -711,190 +292,6 @@
 let solve mat b =
   try Some (solve_exn mat b)
   with No_solution -> None
-
-let orient p system =
-  let module V = QQVector in
-  let rec reduce fin sys =
-    match sys with
-    | [] -> fin
-    | (eq::rest) ->
-      if V.equal eq V.zero then
-        reduce fin rest
-      else
-        try
-          let (coeff, dim) =
-            BatEnum.find (fun (_, dim) -> not (p dim)) (V.enum eq)
-          in
-          let coeff_inv = QQ.inverse coeff in
-          let sub eq' =
->>>>>>> 7a4a9f27
-            try
-              let coeff' = V.coeff dim eq' in
-              let k = QQ.negate (QQ.mul coeff_inv coeff') in
-              V.add (V.scalar_mul k eq) eq'
-            with Not_found -> eq'
-          in
-<<<<<<< HEAD
-          reduce ((lhs,rhs)::fin) (List.map f rest)
-        end
-    in
-    let rr = reduce [] sys in
-    let rec backprop map = function
-      | [] -> map
-      | ((lhs, rhs)::rest) -> begin
-          (* Ordered bindings, so first element is always going to be smallest
-             -> all other variables in lhs should already be assigned values in
-             map if the system has a single solution *)
-          let enum = E.enum_ordered lhs in
-          match BatEnum.get enum with
-          | None -> assert false
-          | Some (var,coeff) ->
-            let f acc (v, c) =
-              try F.add acc (F.mul (E.find v map) c)
-              with Not_found ->
-                (* todo: we're using 0-suppressed expressions to implement
-                   maps here, so if a variable doesn't appear in the
-                   expression, it's mapped to zero. *)
-                acc
-            in
-            let rhs = F.negate (BatEnum.fold f (F.negate rhs) enum) in
-            let map = E.add_term var (F.div rhs coeff) map in
-            backprop map rest
-        end
-    in
-    let map = backprop E.zero rr in
-    fun x ->
-      try E.find x map
-      with Not_found -> F.zero
-end
-
-(* copied from ark2/linear *)
-
-module type Vector = sig
-  type t
-  type dim
-  type scalar
-  val equal : t -> t -> bool
-  val compare : t -> t -> int
-  val add : t -> t -> t
-  val scalar_mul : scalar -> t -> t
-  val negate : t -> t
-  val dot : t -> t -> scalar
-  val zero : t
-  val add_term : scalar -> dim -> t -> t
-  val of_term : scalar -> dim -> t
-  val enum : t -> (scalar * dim) BatEnum.t
-  val of_enum : (scalar * dim) BatEnum.t -> t
-  val coeff : dim -> t -> scalar
-  val pivot : dim -> t -> scalar * t
-  val pp : Format.formatter -> t -> unit
-  val show : t -> string
-end
-
-module type Map = sig
-  type 'a t
-  type key
-
-  val equal : ('a -> 'a -> bool) -> 'a t -> 'a t -> bool
-  val compare : ('a -> 'a -> int) -> 'a t -> 'a t -> int
-  val enum : 'a t -> (key * 'a) BatEnum.t
-  val map : ('a -> 'b) -> 'a t -> 'b t
-  val find : key -> 'a t -> 'a
-  val add : key -> 'a -> 'a t -> 'a t
-  val remove : key -> 'a t -> 'a t
-  val empty : 'a t
-  val merge : (key -> 'a option -> 'b option -> 'c option) ->
-    'a t ->
-    'b t ->
-    'c t
-end
-
-module type AbelianGroup = sig
-  type t
-  val equal : t -> t -> bool
-  val add : t -> t -> t
-  val negate : t -> t
-  val zero : t
-end
-
-module AbelianGroupMap (M : Map) (G : AbelianGroup) = struct
-  type t = G.t M.t
-  type dim = M.key
-  type scalar = G.t
-
-  let is_zero x = G.equal x G.zero
-
-  let zero = M.empty
-
-  let add u v =
-    let f _ a b =
-      match a, b with
-      | Some a, Some b ->
-        let sum = G.add a b in
-        if is_zero sum then None else Some sum
-      | Some x, None | None, Some x -> Some x
-      | None, None -> assert false
-    in
-    M.merge f u v
-
-  let add_term coeff dim vec =
-    if is_zero coeff then vec else begin
-      try
-        let sum = G.add coeff (M.find dim vec) in
-        if not (is_zero sum) then M.add dim sum vec
-        else M.remove dim vec
-      with Not_found -> M.add dim coeff vec
-    end
-
-  let coeff dim vec = try M.find dim vec with Not_found -> G.zero
-
-  let enum vec = M.enum vec /@ (fun (x,y) -> (y,x))
-
-  let of_enum = BatEnum.fold (fun vec (x,y) -> add_term x y vec) zero
-
-  let equal = M.equal G.equal
-
-  let compare = M.compare
-
-  let of_term coeff dim = add_term coeff dim zero
-
-  let negate = M.map G.negate
-
-  let pivot dim vec =
-    (coeff dim vec, M.remove dim vec)
-end
-
-module Int = struct
-  type t = int deriving (Show,Compare)
-  let tag k = k
-  let show = Show_t.show
-  let format = Show_t.format
-  let compare = Compare_t.compare
-end
-module IntMap = Apak.Tagged.PTMap(Int)
-
-module QQVector = struct
-  include AbelianGroupMap(IntMap)(QQ)
-
-  let scalar_mul k vec =
-    if QQ.equal k QQ.one then vec
-    else if QQ.equal k QQ.zero then IntMap.empty
-    else IntMap.map (fun coeff -> QQ.mul k coeff) vec
-
-  let dot u v =
-    BatEnum.fold
-      (fun sum (co, i) -> QQ.add sum (QQ.mul co (coeff i v)))
-      QQ.zero
-      (enum u)
-
-  let pp formatter vec =
-    let pp_elt formatter (k, v) = Format.fprintf formatter "%d:%a" k QQ.format v in
-    IntMap.enum vec
-    |> Format.fprintf formatter "[@[%a@]]" (ApakEnum.pp_print_enum pp_elt)
-
-  let show = Putil.pp_string pp
-  let compare = compare QQ.compare
-end
 
 let orient p system =
   let module V = QQVector in
@@ -926,16 +323,6 @@
         with Not_found -> reduce fin rest (* No variable to eliminate *)
   in
   reduce [] system
-=======
-          let rhs =
-            V.scalar_mul (QQ.negate coeff_inv) (snd (V.pivot dim eq))
-          in
-          reduce
-            ((dim,rhs)::(List.map (fun (dim, rhs) -> (dim, sub rhs)) fin))
-            (List.map sub rest)
-        with Not_found -> reduce fin rest (* No variable to eliminate *)
-  in
-  reduce [] system
 
 let vector_right_mul m v =
   m|> IntMap.filter_map (fun _ row ->
@@ -1023,4 +410,3 @@
       | Some const -> QQ.mul (interp const) coeff
       | None -> coeff)
   |> BatEnum.fold QQ.add QQ.zero
->>>>>>> 7a4a9f27
