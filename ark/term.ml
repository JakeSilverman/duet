open Apak
open ArkPervasives
open BatPervasives

module type Var = sig
  include Linear.Var
  module Map : Putil.Map.S with type key = t
  val to_smt : t -> Smt.ast
  val of_smt : Smt.symbol -> t
  val typ : t -> typ
  val hash : t -> int
  val equal : t -> t -> bool
end

module type S = sig
  type t
  include Putil.Hashed.S with type t := t
  include Putil.OrderedMix with type t := t
  module V : Var
  module D : NumDomain.S with type var = V.t
  module Linterm : Linear.Affine.S with type var = V.t
                                    and type base = QQ.t
  module Set : Putil.Set.S with type elt = t

  val var : V.t -> t
  val const : QQ.t -> t
  val int : ZZ.t -> t
  val mul : t -> t -> t
  val add : t -> t -> t
  val sub : t -> t -> t
  val div : t -> t -> t
  val modulo : t -> t -> t
  val neg : t -> t
  val floor : t -> t
  val zero : t
  val one : t

  val sum : t BatEnum.t -> t

  val inverse : t -> t
  val idiv : t -> t -> t
  val qq_linterm : (t * QQ.t) BatEnum.t -> t
  val exp : t -> int -> t

  val eval : ('a,V.t) term_algebra -> t -> 'a
  val typ : t -> typ
  val to_const : t -> QQ.t option
  val to_var : t -> V.t option
  val to_smt : t -> Smt.ast
  val subst : (V.t -> t) -> t -> t
  val evaluate : (V.t -> QQ.t) -> t -> QQ.t

  val is_linear : t -> bool
  val split_linear : t -> t * ((t * QQ.t) list)

  val of_smt : (int -> V.t) -> ?var_smt:(Smt.symbol -> t) -> Smt.ast -> t
  val to_apron : D.env -> t -> NumDomain.term
  val of_apron : D.env -> NumDomain.term -> t
  val to_linterm : t -> Linterm.t option
  val of_linterm : Linterm.t -> t


  val nudge_up : ?accuracy:int -> t -> t
  val nudge_down : ?accuracy:int -> t -> t
  val nudge : ?accuracy:int -> t -> t * t

  val log_stats : Log.level -> unit

  module Syntax : sig
    val ( + ) : t -> t -> t
    val ( - ) : t -> t -> t
    val ( * ) : t -> t -> t
    val ( / ) : t -> t -> t
    val ( ~$ ) : V.t -> t
    val ( ~@ ) : QQ.t -> t
  end
end

module L = Log

module Make (V : Var) = struct
  open Hashcons

  module V = V

  module Linterm = struct
    include Linear.Affine.LiftMap(V)(V.Map)(QQ)
    let hash lt =
      let var_bindings =
        var_bindings_ordered lt /@ (fun (v,c) -> V.hash v, QQ.hash c)
      in
      Hashtbl.hash (QQ.hash (const_coeff lt), BatList.of_enum var_bindings)
  end

  module T = struct
    type t = term hash_consed
    and term =
      | Lin of Linterm.t
      | Add of t * t
      | Mul of t * t
      | Div of t * t
      | Mod of t * t
      | Floor of t

    include Putil.MakeFmt(struct
        type a = t
        let rec format formatter term =
          match term.node with
          | Lin linterm ->
            Format.fprintf formatter "@[%a@]" Linterm.format linterm
          | Add (x,y) ->
            Format.fprintf formatter "@[(%a)@ + (%a)@]" format x format y
          | Mul (x,y) ->
            Format.fprintf formatter "@[(%a)@ * (%a)@]" format x format y
          | Div (x,y) ->
            Format.fprintf formatter "@[(%a)@ / (%a)@]" format x format y
          | Mod (x,y) ->
            Format.fprintf formatter "@[(%a)@ %@ (%a)@]" format x format y
          | Floor x ->
            Format.fprintf formatter "floor(%a)" format x
      end)
    let equal x y = x.tag = y.tag
    let hash x = x.hkey
  end
  include T
  module Set = Tagged.PTSet(struct
      include T
      let tag x = x.tag
    end)

  module Compare_t = struct
    type a = t
    let compare x y = Pervasives.compare x.tag y.tag
  end
  let compare = Compare_t.compare
  let equal x y = x.tag == y.tag
  let hash x = x.hkey

  module HC = Hashcons.Make(struct
      type t = term
      let equal s t = match s, t with
        | (Lin s, Lin t) -> Linterm.equal s t
        | (Floor s, Floor t) -> s.tag == t.tag
        | (Add (w,x)), (Add (y,z)) -> w.tag == y.tag && x.tag == z.tag
        | (Mul (w,x)), (Mul (y,z)) -> w.tag == y.tag && x.tag == z.tag
        | (Div (w,x)), (Div (y,z)) -> w.tag == y.tag && x.tag == z.tag
        | (Mod (w,x)), (Mod (y,z)) -> w.tag == y.tag && x.tag == z.tag
        | (_, _) -> false
      let hash t = Hashtbl.hash (match t with
          | Lin lin    -> (Linterm.hash lin, 0, 0)
          | Floor s    -> (s.hkey, 0, 1)
          | Add (x, y) -> (x.hkey, y.hkey, 2)
          | Mul (x, y) -> (x.hkey, y.hkey, 3)
          | Div (x, y) -> (x.hkey, y.hkey, 4)
          | Mod (x, y) -> (x.hkey, y.hkey, 5))
    end)
  let term_tbl = HC.create 1000003
  let hashcons x = Log.time "term:hashcons" (HC.hashcons term_tbl) x

  let of_linterm linterm = hashcons (Lin linterm)
  let to_linterm x = match x.node with
    | Lin t -> Some t
    | _ -> None

  let var x = of_linterm (Linterm.var (AVar x))
  let const k = of_linterm (Linterm.add_term AConst k Linterm.zero)
  let zero = const QQ.zero
  let one = const QQ.one
  let neg_one = const (QQ.negate QQ.one)
  let int k = const (QQ.of_zz k)

  let add x y =
    if equal x zero then y
    else if equal y zero then x
    else match x.node, y.node with
      | Lin xt, Lin yt -> of_linterm (Linterm.add xt yt)
      | _, _ -> hashcons (Add (x, y))

  let to_const x = match x.node with
    | Lin lt ->
      let e = Linterm.enum lt in
      begin match BatEnum.get e with
        | Some (AConst, base) -> if BatEnum.is_empty e then Some base else None
        | Some (_, _) -> None
        | None -> Some QQ.zero
      end
    | _ -> None

  let to_var x = match x.node with
    | Lin lt ->
      let e = Linterm.enum lt in
      begin match BatEnum.get e with
<<<<<<< HEAD
      | Some (AVar v, base) when QQ.equal base QQ.one && BatEnum.is_empty e ->
	 Some v
      | _ -> None
=======
        | Some (AVar v, base) when QQ.equal base QQ.one -> Some v
        | _ -> None
>>>>>>> be3e312a
      end
    | _ -> None

  let mul x y =
    match to_const x, to_const y with
    | Some kx, Some ky -> const (QQ.mul kx ky)
    | Some k, t when QQ.equal k QQ.zero -> zero
    | t, Some k when QQ.equal k QQ.zero -> zero
    | Some k, _ when QQ.equal k QQ.one -> y
    | _, Some k when QQ.equal k QQ.one -> x
    | None, Some k ->
      begin match x.node with
        | Lin lt -> of_linterm (Linterm.scalar_mul k lt)
        | _ -> hashcons (Mul (x, y))
      end
    | Some k, None ->
      begin match y.node with
        | Lin lt -> of_linterm (Linterm.scalar_mul k lt)
        | _ -> hashcons (Mul (x, y))
      end
    | _, _ -> hashcons (Mul (x, y))

  let div x y =
    match to_const y with
    | Some k when not (QQ.equal k QQ.zero) ->
      begin
        if QQ.equal k QQ.one then x
        else match x.node with
          | Lin lx -> of_linterm (Linterm.scalar_mul (QQ.inverse k) lx)
          | _ -> hashcons (Div (x, y))
      end
    | _ -> hashcons (Div (x, y))

  let floor x =
    match to_const x with
    | Some k -> const (QQ.of_zz (QQ.floor k))
    | None -> hashcons (Floor x)

  let idiv x y = floor (div x y)

  let neg x = mul neg_one x
  let sub x y = add x (neg y)

  module M = Memo.Make(struct
      type t = T.t
      let hash t = t.hkey
      let equal s t = s.tag == t.tag
    end)

  let eval alg =
    M.memo_recursive ~size:991 (fun eval x ->
        match x.node with
        | Floor v -> alg (OFloor (eval v))
        | Lin lx ->
          let term = function
            | (AConst, k) -> alg (OConst k)
            | (AVar x, k) ->
              if QQ.equal QQ.one k then alg (OVar x)
              else alg (OMul (alg (OConst k), alg (OVar x)))
          in
          let f acc t = alg (OAdd (acc, term t)) in
          let enum = Linterm.enum lx in
          begin match BatEnum.get enum with
            | None -> alg (OConst QQ.zero)
            | Some t -> BatEnum.fold f (term t) enum
          end
        | Add (x, y) -> alg (OAdd (eval x, eval y))
        | Mul (x, y) -> alg (OMul (eval x, eval y))
        | Div (x, y) -> alg (ODiv (eval x, eval y))
        | Mod (x, y) -> alg (OMod (eval x, eval y)))

  let typ t =
    let f = function
      | OFloor _ -> TyInt
      | OConst k ->
        if ZZ.equal (QQ.denominator k) ZZ.one then TyInt else TyReal
      | OVar v -> V.typ v
      | OAdd (x, y) | OMul (x, y) -> join_typ x y
      | ODiv (_, _) -> TyReal
      | OMod (_, _) -> TyInt
    in
    eval f t

  let modulo x y =
    if typ x != TyInt then
      invalid_arg ("Term.modulo: non-integral dividend: " ^ T.show x)
    else if typ y != TyInt then
      invalid_arg ("Term.modulo: non-integral divisor: " ^ T.show y)
    else
      hashcons (Mod (x, y))

  let log_stats (level : Log.level) =
    let (length, count, total, min, median, max) = HC.stats term_tbl in
    Log.log ~level:level "----------------------------\n Term stats";
    Log.logf ~level:level "Length:\t\t%d" length;
    Log.logf ~level:level "Count:\t\t%d" count;
    Log.logf ~level:level "Total size:\t%d" total;
    Log.logf ~level:level "Min bucket:\t%d" min;
    Log.logf ~level:level "Median bucket:\t%d" median;
    Log.logf ~level:level "Max bucket:\t%d" max

  let to_smt =
    let alg = function
      | OVar v -> (V.to_smt v, V.typ v)
      | OConst k ->
        begin match QQ.to_zz k with
          | Some z -> (Smt.const_zz z, TyInt)
          | None   -> (Smt.const_qq k, TyReal)
        end
      | OAdd ((x,x_typ),(y,y_typ)) -> (Smt.add x y, join_typ x_typ y_typ)
      | OMul ((x,x_typ),(y,y_typ)) -> (Smt.mul x y, join_typ x_typ y_typ)
      | ODiv ((x,x_typ),(y,y_typ)) ->
        let x = match x_typ with
          | TyReal -> x
          | TyInt  -> (Smt.mk_int2real x)
        in
        let y = match y_typ with
          | TyReal -> y
          | TyInt  -> (Smt.mk_int2real y)
        in
        (Smt.mk_div x y, TyReal)
      | OMod ((x,x_typ),(y,y_typ)) -> (Smt.mk_mod x y, TyInt)
      | OFloor (x, _)   -> (Smt.mk_real2int x, TyInt)
    in
    fst % eval alg

  let subst sigma =
    let alg = function
      | OVar v -> sigma v
      | OConst k -> const k
      | OAdd (s,t) -> add s t
      | OMul (s,t) -> mul s t
      | ODiv (s,t) -> div s t
      | OMod (s,t) -> modulo s t
      | OFloor t -> floor t
    in
    eval alg

  let rec is_linear t =
    match t.node with
    | Lin _ -> true
    | _ -> false


  (* Sum of products *)
  module Sop = Linear.Expr.Make(struct
      include T
      module Compare_t = Compare_t
      let compare = compare
      let to_smt = to_smt
    end)(QQ)

  let of_sop sop =
    BatEnum.fold add zero (Sop.enum sop /@ (fun (t, k) -> mul t (const k)))

  let to_sop t =
    let product x y = ApakEnum.cartesian_product (Sop.enum x) (Sop.enum y) in
    let mul ((x,kx), (y,ky)) = (mul x y, QQ.mul kx ky) in
    let div ((x,kx), (y,ky)) =
      assert (not (QQ.equal ky QQ.zero));
      (div x y, QQ.div kx ky)
    in
    let alg = function
      | OVar v -> Sop.var (of_linterm (Linterm.var (AVar v)))
      | OConst k -> Sop.add_term (of_linterm (Linterm.var AConst)) k Sop.zero
      | OAdd (x, y) -> Sop.add x y
      | OMul (x, y) -> Sop.of_enum ((product x y) /@ mul)
      | ODiv (x, y) -> Sop.of_enum ((product x y) /@ div)
      | OMod (x, y) -> Sop.var (modulo (of_sop x) (of_sop y))
      | OFloor x -> Sop.var (floor (of_sop x))
    in
    eval alg t

  let split_linear t =
    let (lin, nonlin) =
      BatEnum.switch (is_linear % fst) (Sop.enum (to_sop t))
    in
    (of_sop (Sop.of_enum lin), BatList.of_enum nonlin)


  module D = NumDomain.Make(V)

  (* Don't eta-reduce - eval will memoize, and we'll get a space leak *)
(*
  let free_tmp t =
    let alg = function
      | OVar (V.TVar (x, _)) -> Int.Set.singleton x
      | OVar (V.PVar _) | OConst _ -> Int.Set.empty
      | OAdd (xs, ys) | OMul (xs, ys) | ODiv (xs, ys) -> Int.Set.union xs ys
    in
    eval alg t
*)

  (* May raise divide-by-zero *)
  let evaluate env term =
    let f = function
      | OVar v -> env v
      | OConst k -> k
      | OAdd (s, t) -> QQ.add s t
      | OMul (s, t) -> QQ.mul s t
      | ODiv (s, t) -> QQ.div s t
      | OMod (s, t) ->
        begin
          match QQ.to_zz s, QQ.to_zz t with
          | (Some s, Some t) -> QQ.of_zz (ZZ.modulo s t)
          | (_, _) -> failwith "Term.evaluate: non-integral mod"
        end
      | OFloor t -> QQ.of_zz (QQ.floor t)
    in
    eval f term

  (** Convert a linear term over rationals (expressed as an enumeration of
      (term, rational coefficient) pairs) into a term.  This is done by
      putting all coefficients over a common denominator and then taking the
      sum.  Thus, the resulting term is guaranteed to include at most one
      division operation (ignoring division operations that may appear in
      input terms).  *)
  let qq_linterm ts =
    let denominator =
      let f acc (_, qq_coeff) = ZZ.lcm acc (QQ.denominator qq_coeff) in
      BatEnum.fold f ZZ.one (BatEnum.clone ts)
    in
    let to_term (t, qq_coeff) =
      let (num, den) = QQ.to_zzfrac qq_coeff in
      let zz_coeff = int (ZZ.mul num (ZZ.floor_div denominator den)) in
      mul zz_coeff t
    in
    div (BatEnum.fold add zero (ts /@ to_term)) (const (QQ.of_zz denominator))

  let of_smt env ?(var_smt=(var % V.of_smt)) ast =
    let open Z3 in
    let open Z3enums in
    let rec of_smt ast =
      match AST.get_ast_kind (Expr.ast_of_expr ast) with
      | APP_AST -> begin
          let decl = Expr.get_func_decl ast in
          let args = List.map of_smt (Expr.get_args ast) in
          match FuncDecl.get_decl_kind decl, args with
          | (OP_UNINTERPRETED, []) -> var_smt (FuncDecl.get_name decl)
          | (OP_ADD, args) -> List.fold_left add zero args
          | (OP_SUB, [x;y]) -> sub x y
          | (OP_UMINUS, [x]) -> neg x
          | (OP_MUL, [x;y]) -> mul x y
          | (OP_IDIV, [x;y]) -> div x y
          | (OP_TO_REAL, [x]) -> x
          | (OP_TO_INT, [x]) -> floor x
          | (_, _) -> begin
              L.errorf "Couldn't translate: %s" (Expr.to_string ast);
              assert false
            end
        end
      | NUMERAL_AST ->
        const (QQ.of_string (Arithmetic.Real.numeral_to_string ast))
      | VAR_AST ->
        var (env (Quantifier.get_index ast))
      | QUANTIFIER_AST -> assert false
      | FUNC_DECL_AST
      | SORT_AST
      | UNKNOWN_AST -> assert false
    in
    of_smt ast

  let inverse x = div one x

  (** Exponentiation (with constant exponent) *)
  let exp x k =
    let rec go x k =
      if k = 0 then one
      else if k = 1 then x
      else begin
        let y = go x (k / 2) in
        let y2 = mul y y in
        if k mod 2 = 0 then y2 else mul x y2
      end
    in
    match to_const x with
    | Some v -> const (QQ.exp v k)
    | None   -> if k < 0 then inverse (go x (-k)) else go x k

  let sum terms = BatEnum.fold add zero terms

  (** Evaluate a term within a model *)
  let eval_model m = evaluate (fun v -> m#eval_qq (V.to_smt v))

  let to_apron env t =
    let open Apron in
    let open Texpr0 in
    let atyp = function
      | TyInt  -> Int
      | TyReal -> Real
    in
    let alg = function
      | OVar v -> (Dim (D.Env.dim_of_var env v), V.typ v)
      | OConst q -> begin match QQ.to_zz q with
          | Some z -> (Cst (NumDomain.coeff_of_qq q), TyInt)
          | None   -> (Cst (NumDomain.coeff_of_qq q), TyReal)
        end
      | OAdd ((s,s_typ), (t,t_typ)) ->
        let typ = join_typ s_typ t_typ in
        (Binop (Add, s, t, atyp typ, Down), typ)
      | OMul ((s,s_typ), (t,t_typ)) ->
        let typ = join_typ s_typ t_typ in
        (Binop (Mul, s, t, atyp typ, Down), typ)
      | ODiv ((s,s_typ), (t,t_typ)) ->
        (Binop (Div, s, t, Real, Zero), TyReal)
      | OFloor (t,t_typ) -> (Unop (Cast, t, Int, Down), TyInt)
      | OMod ((s,s_typ), (t,t_typ)) -> (Binop (Mod, s, t, Int, Zero), TyInt)
    in
    Texpr0.of_expr (fst (eval alg t))

  let of_apron env texpr =
    let open Apron in
    let open Texpr0 in
    let rec go = function
      | Cst (Coeff.Scalar s) -> const (NumDomain.qq_of_scalar s)
      | Cst (Coeff.Interval _) -> assert false (* todo *)
      | Dim d -> var (D.Env.var_of_dim env d)
      | Unop (Neg, t, _, _) -> neg (go t)
      | Unop (Cast, t, Int, Down) -> floor (go t)
      | Unop (Cast, _, _, _) | Unop (Sqrt, _, _, _) -> assert false (* todo *)
      | Binop (op, s, t, typ, round) ->
        let (s, t) = (go s, go t) in
        begin match op with
          | Add -> add s t
          | Sub -> sub s t
          | Mul -> mul s t
          | Mod ->
            begin match typ, round with
              | Int, Zero -> modulo s t
              | _, _ -> assert false
            end
          | Pow -> assert false (* todo *)
          | Div ->
            begin match typ, round with
              | Int, Down -> idiv s t
              | Real, _ -> div s t
              | _, _ -> assert false (* todo *)
            end
        end
    in
    go (Texpr0.to_expr texpr)

  let nudge ?(accuracy=(!opt_default_accuracy)) t = match to_linterm t with
    | None -> (t, t)
    | Some lt ->
      let old = Linterm.const_coeff lt in
      let (lo, hi) = QQ.nudge old in
      let lt = Linterm.sub lt (Linterm.const old) in
      (of_linterm (Linterm.add lt (Linterm.const lo)),
       of_linterm (Linterm.add lt (Linterm.const hi)))

  let nudge_up ?(accuracy=(!opt_default_accuracy)) t = match to_linterm t with
    | None -> t
    | Some lt ->
      let old = Linterm.const_coeff lt in
      let hi = QQ.nudge_up old in
      let lt = Linterm.sub lt (Linterm.const old) in
      of_linterm (Linterm.add lt (Linterm.const hi))

  let nudge_down ?(accuracy=(!opt_default_accuracy)) t = match to_linterm t with
    | None -> t
    | Some lt ->
      let old = Linterm.const_coeff lt in
      let lo = QQ.nudge_down old in
      let lt = Linterm.sub lt (Linterm.const old) in
      of_linterm (Linterm.add lt (Linterm.const lo))

  module Syntax = struct
    let ( + ) x y = add x y
    let ( - ) x y = sub x y
    let ( * ) x y = mul x y
    let ( / ) x y = div x y
    let ( ~$ ) x = var x
    let ( ~@ ) x = const x
  end
end<|MERGE_RESOLUTION|>--- conflicted
+++ resolved
@@ -190,14 +190,9 @@
     | Lin lt ->
       let e = Linterm.enum lt in
       begin match BatEnum.get e with
-<<<<<<< HEAD
-      | Some (AVar v, base) when QQ.equal base QQ.one && BatEnum.is_empty e ->
-	 Some v
-      | _ -> None
-=======
-        | Some (AVar v, base) when QQ.equal base QQ.one -> Some v
+        | Some (AVar v, base) when QQ.equal base QQ.one && BatEnum.is_empty e ->
+          Some v
         | _ -> None
->>>>>>> be3e312a
       end
     | _ -> None
 
