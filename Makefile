SETUP = ocaml setup.ml

all: build

.PHONY: build duet ark apak patools

build: setup.ml setup.data
	$(SETUP) -build

<<<<<<< HEAD
duet: setup.ml setup.data duet/src/config.ml
	ocamlbuild duet/src/duet.native
	cp duet.native duet/duet
=======
duet: setup.ml setup.data duet/config.ml
	ocamlbuild duet/duet.native -tag debug
>>>>>>> 7a4a9f27

libduet: setup.ml setup.data
	ocamlbuild duet/src/libduet.cma

ark: setup.ml setup.data
	ocamlbuild ark/test_ark.native

apak: setup.ml setup.data
	ocamlbuild apak/test_apak.byte

patools: setup.ml setup.data
	ocamlbuild patools/patools.native -tag debug

setup.ml: _oasis
	oasis setup

setup.data: setup.ml
	$(SETUP) -configure

install:
	$(SETUP) -install

clean:
	$(SETUP) -clean

test:
	$(SETUP) -test

uninstall:
	$(SETUP) -uninstall

reinstall:
	$(SETUP) -reinstall

doc: setup.ml setup.data
	$(SETUP) -doc<|MERGE_RESOLUTION|>--- conflicted
+++ resolved
@@ -7,14 +7,14 @@
 build: setup.ml setup.data
 	$(SETUP) -build
 
-<<<<<<< HEAD
 duet: setup.ml setup.data duet/src/config.ml
-	ocamlbuild duet/src/duet.native
-	cp duet.native duet/duet
-=======
-duet: setup.ml setup.data duet/config.ml
-	ocamlbuild duet/duet.native -tag debug
->>>>>>> 7a4a9f27
+	ocamlbuild duet/duet.native
+
+newton:
+	ocamlbuild duet/duet.cmx duet/newton_interface.cmx duet/duet.native
+        # -verbose to the ocamlfind command for debugging
+#	cd _build/duet && ocamlfind ocamlopt -output-obj -g -linkpkg -package camlidl -package Z3 -package batteries -package apron.polkaMPQ -package apron.boxMPQ -package apron.octMPQ -package deriving -package ocamlgraph -package cil -package cil.default-features -o libduet.so ../apak/apakEnum.cmx ../apak/apak.cmx ../ark/ark.cmx core.cmx afg.cmx ast.cmx hlir.cmx report.cmx cfgIr.cmx cmdLine.cmx pointerAnalysis.cmx call.cmx solve.cmx ai.cmx config.cmx datalog.cmx inline.cmx bddpa.cmx interproc.cmx cra.cmx translateCil.cmx cbpAst.cmx cbpLex.cmx cbpParse.cmx translateCbp.cmx eqLogic.cmx lockLogic.cmx exponential.cmx live.cmx dg.cmx aliasLogic.cmx concDep.cmx newtonDomain.cmx newton_interface.cmx dominator.cmx inferFrames.cmx dependence.cmx safety.cmx duet.cmx || exit 1
+	cd _build/duet && ocamlfind ocamlopt -output-obj -g -linkpkg -package camlidl -package Z3 -package mathsat -package ppx_deriving -package batteries -package apron.polkaMPQ -package apron.boxMPQ -package apron.octMPQ -package deriving -package ocamlgraph -package cil -package cil.default-features -o libduet.so ../apak/apakEnum.cmx ../apak/apak.cmx ../ark/ark.cmx core.cmx afg.cmx ast.cmx hlir.cmx report.cmx cfgIr.cmx cmdLine.cmx pointerAnalysis.cmx call.cmx solve.cmx ai.cmx config.cmx datalog.cmx inline.cmx bddpa.cmx interproc.cmx cra.cmx translateCil.cmx cbpAst.cmx cbpLex.cmx cbpParse.cmx translateCbp.cmx newtonDomain.cmx newton_interface.cmx safety.cmx duet.cmx || exit 1
 
 libduet: setup.ml setup.data
 	ocamlbuild duet/src/libduet.cma
